--- conflicted
+++ resolved
@@ -9,11 +9,7 @@
 import { openInviteModal } from "@utils/discord";
 import { Margins } from "@utils/margins";
 import { closeAllModals, ModalCloseButton, ModalContent, ModalFooter, ModalHeader, ModalProps, ModalRoot, ModalSize, openModal } from "@utils/modal";
-<<<<<<< HEAD
-import { findByProps, findComponentByCode } from "@webpack";
-=======
 import { filters, findComponentByCode, mapMangledModule } from "@webpack";
->>>>>>> ef512e6e
 import { Button, FluxDispatcher, Forms, GuildStore, NavigationRouter, Text, TextInput, useEffect, useMemo, UserStore, useState } from "@webpack/common";
 
 import { GUILD_ID, INVITE_KEY, RAW_SKU_ID } from "../../lib/constants";
@@ -23,14 +19,10 @@
 
 const FileUpload = findComponentByCode("fileUploadInput,");
 
-<<<<<<< HEAD
-const { default: HelpMessage, HelpMessageTypes } = findByProps("HelpMessageTypes");
-=======
 const { HelpMessage, HelpMessageTypes } = mapMangledModule('POSITIVE=3]="POSITIVE', {
     HelpMessageTypes: filters.byProps("POSITIVE", "WARNING"),
     HelpMessage: filters.byCode(".iconDiv")
 });
->>>>>>> ef512e6e
 
 function useObjectURL(object: Blob | MediaSource | null) {
     const [url, setUrl] = useState<string | null>(null);
