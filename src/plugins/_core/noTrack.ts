/*
 * Vencord, a modification for Discord's desktop app
 * Copyright (c) 2022 Vendicated and contributors
 *
 * This program is free software: you can redistribute it and/or modify
 * it under the terms of the GNU General Public License as published by
 * the Free Software Foundation, either version 3 of the License, or
 * (at your option) any later version.
 *
 * This program is distributed in the hope that it will be useful,
 * but WITHOUT ANY WARRANTY; without even the implied warranty of
 * MERCHANTABILITY or FITNESS FOR A PARTICULAR PURPOSE.  See the
 * GNU General Public License for more details.
 *
 * You should have received a copy of the GNU General Public License
 * along with this program.  If not, see <https://www.gnu.org/licenses/>.
*/

import { definePluginSettings } from "@api/Settings";
import { Devs } from "@utils/constants";
import { Logger } from "@utils/Logger";
import definePlugin, { OptionType, StartAt } from "@utils/types";
import { WebpackRequire } from "webpack";

const settings = definePluginSettings({
    disableAnalytics: {
        type: OptionType.BOOLEAN,
        description: "Disable Discord's tracking (analytics/'science')",
        default: true,
        restartNeeded: true
    }
});

export default definePlugin({
    name: "NoTrack",
    description: "Disable Discord's tracking (analytics/'science'), metrics and Sentry crash reporting",
    authors: [Devs.Cyn, Devs.Ven, Devs.Nuckyz, Devs.Arrow],
    required: true,

    settings,

    patches: [
        {
            find: "AnalyticsActionHandlers.handle",
            predicate: () => settings.store.disableAnalytics,
            replacement: {
                match: /^.+$/,
                replace: "()=>{}",
            },
        },
        {
            find: ".METRICS,",
            replacement: [
                {
                    match: /this\._intervalId=/,
                    replace: "this._intervalId=void 0&&"
                },
                {
                    match: /(?:increment|distribution)\(\i(?:,\i)?\){/g,
                    replace: "$&return;"
                }
            ]
        },
        {
            find: ".installedLogHooks)",
            replacement: {
                // if getDebugLogging() returns false, the hooks don't get installed.
                match: "getDebugLogging(){",
                replace: "getDebugLogging(){return false;"
            }
        },
    ],

    startAt: StartAt.Init,
    start() {
        // Sentry is initialized in its own WebpackInstance.
        // It has everything it needs preloaded, so, it doesn't include any chunk loading functionality.
        // Because of that, its WebpackInstance doesnt export wreq.m or wreq.c

        // To circuvent this and disable Sentry we are gonna hook when wreq.g of its WebpackInstance is set.
        // When that happens we are gonna forcefully throw an error and abort everything.
        Object.defineProperty(Function.prototype, "g", {
            configurable: true,

            set(this: WebpackRequire, globalObj: WebpackRequire["g"]) {
                Object.defineProperty(this, "g", {
                    value: globalObj,
                    configurable: true,
                    enumerable: true,
                    writable: true
                });

                // Ensure this is most likely the Sentry WebpackInstance.
                // Function.g is a very generic property and is not uncommon for another WebpackInstance (or even a React component: <g></g>) to include it
                const { stack } = new Error();
                if (!(stack?.includes("discord.com") || stack?.includes("discordapp.com")) || !String(this).includes("exports:{}") || this.c != null) {
<<<<<<< HEAD
                    return;
                }

                const assetPath = stack?.match(/\/assets\/.+?\.js/)?.[0];
                if (!assetPath) {
                    return;
                }

                const srcRequest = new XMLHttpRequest();
                srcRequest.open("GET", assetPath, false);
                srcRequest.send();

                // Final condition to see if this is the Sentry WebpackInstance
                if (!srcRequest.responseText.includes("window.DiscordSentry=")) {
=======
>>>>>>> 2fa56b80
                    return;
                }

                const assetPath = stack?.match(/\/assets\/.+?\.js/)?.[0];
                if (!assetPath) {
                    return;
                }

<<<<<<< HEAD
                    get(this: WebpackRequire["c"]) {
                        new Logger("NoTrack", "#8caaee").info("Disabling Sentry by proxying its WebpackInstance cache");
                        Object.setPrototypeOf(this, new Proxy(this, {
                            get() {
                                throw new Error("Sentry successfully disabled");
                            }
                        }));

                        Reflect.deleteProperty(Function.prototype, "g");
                        Reflect.deleteProperty(Object.prototype, cacheExtractSym);
                        Reflect.deleteProperty(window, "DiscordSentry");

                        return { exports: {} };
                    }
                });
=======
                const srcRequest = new XMLHttpRequest();
                srcRequest.open("GET", assetPath, false);
                srcRequest.send();
>>>>>>> 2fa56b80

                // Final condition to see if this is the Sentry WebpackInstance
                if (!srcRequest.responseText.includes("window.DiscordSentry=")) {
                    return;
                }

                new Logger("NoTrack", "#8caaee").info("Disabling Sentry by erroring its WebpackInstance");

                Reflect.deleteProperty(Function.prototype, "g");
                Reflect.deleteProperty(window, "DiscordSentry");

                throw new Error("Sentry successfully disabled");
            }
        });

        Object.defineProperty(window, "DiscordSentry", {
            configurable: true,

            set() {
                new Logger("NoTrack", "#8caaee").error("Failed to disable Sentry. Falling back to deleting window.DiscordSentry");

                Reflect.deleteProperty(Function.prototype, "g");
                Reflect.deleteProperty(window, "DiscordSentry");
            }
        });
    }
});<|MERGE_RESOLUTION|>--- conflicted
+++ resolved
@@ -94,7 +94,6 @@
                 // Function.g is a very generic property and is not uncommon for another WebpackInstance (or even a React component: <g></g>) to include it
                 const { stack } = new Error();
                 if (!(stack?.includes("discord.com") || stack?.includes("discordapp.com")) || !String(this).includes("exports:{}") || this.c != null) {
-<<<<<<< HEAD
                     return;
                 }
 
@@ -106,40 +105,6 @@
                 const srcRequest = new XMLHttpRequest();
                 srcRequest.open("GET", assetPath, false);
                 srcRequest.send();
-
-                // Final condition to see if this is the Sentry WebpackInstance
-                if (!srcRequest.responseText.includes("window.DiscordSentry=")) {
-=======
->>>>>>> 2fa56b80
-                    return;
-                }
-
-                const assetPath = stack?.match(/\/assets\/.+?\.js/)?.[0];
-                if (!assetPath) {
-                    return;
-                }
-
-<<<<<<< HEAD
-                    get(this: WebpackRequire["c"]) {
-                        new Logger("NoTrack", "#8caaee").info("Disabling Sentry by proxying its WebpackInstance cache");
-                        Object.setPrototypeOf(this, new Proxy(this, {
-                            get() {
-                                throw new Error("Sentry successfully disabled");
-                            }
-                        }));
-
-                        Reflect.deleteProperty(Function.prototype, "g");
-                        Reflect.deleteProperty(Object.prototype, cacheExtractSym);
-                        Reflect.deleteProperty(window, "DiscordSentry");
-
-                        return { exports: {} };
-                    }
-                });
-=======
-                const srcRequest = new XMLHttpRequest();
-                srcRequest.open("GET", assetPath, false);
-                srcRequest.send();
->>>>>>> 2fa56b80
 
                 // Final condition to see if this is the Sentry WebpackInstance
                 if (!srcRequest.responseText.includes("window.DiscordSentry=")) {
