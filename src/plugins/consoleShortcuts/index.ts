/*
 * Vencord, a modification for Discord's desktop app
 * Copyright (c) 2022 Vendicated and contributors
 *
 * This program is free software: you can redistribute it and/or modify
 * it under the terms of the GNU General Public License as published by
 * the Free Software Foundation, either version 3 of the License, or
 * (at your option) any later version.
 *
 * This program is distributed in the hope that it will be useful,
 * but WITHOUT ANY WARRANTY; without even the implied warranty of
 * MERCHANTABILITY or FITNESS FOR A PARTICULAR PURPOSE.  See the
 * GNU General Public License for more details.
 *
 * You should have received a copy of the GNU General Public License
 * along with this program.  If not, see <https://www.gnu.org/licenses/>.
*/

import { Devs } from "@utils/constants";
import { relaunch } from "@utils/native";
import { canonicalizeMatch, canonicalizeReplace, canonicalizeReplacement } from "@utils/patches";
import definePlugin, { StartAt } from "@utils/types";
import * as Webpack from "@webpack";
<<<<<<< HEAD
import { cacheFindAll, extract, filters, search } from "@webpack";
import { React, ReactDOM } from "@webpack/common";
=======
import { extract, filters, findAll, findModuleId, search } from "@webpack";
import * as Common from "@webpack/common";
>>>>>>> a8e18f17
import type { ComponentType } from "react";

const WEB_ONLY = (f: string) => () => {
    throw new Error(`'${f}' is Discord Desktop only.`);
};

export default definePlugin({
    name: "ConsoleShortcuts",
    description: "Adds shorter Aliases for many things on the window. Run `shortcutList` for a list.",
    authors: [Devs.Ven],

    getShortcuts(): Record<PropertyKey, any> {
        function newFindWrapper(filterFactory: (...props: any[]) => Webpack.FilterFn) {
            const cache = new Map<string, unknown>();

            return function (...filterProps: unknown[]) {
                const cacheKey = String(filterProps);
                if (cache.has(cacheKey)) return cache.get(cacheKey);

                const matches = cacheFindAll(filterFactory(...filterProps));

                const result = (() => {
                    switch (matches.length) {
                        case 0: return null;
                        case 1: return matches[0];
                        default:
                            const uniqueMatches = [...new Set(matches)];
                            if (uniqueMatches.length > 1)
                                console.warn(`Warning: This filter matches ${matches.length} modules. Make it more specific!\n`, uniqueMatches);

                            return matches[0];
                    }
                })();
                if (result && cacheKey) cache.set(cacheKey, result);
                return result;
            };
        }

        let fakeRenderWin: WeakRef<Window> | undefined;
        const find = newFindWrapper(f => f);
        const findByProps = newFindWrapper(filters.byProps);

        return {
            ...Object.fromEntries(Object.keys(Common).map(key => [key, { getter: () => Common[key] }])),
            wp: Webpack,
            wpc: { getter: () => Webpack.cache },
            wreq: { getter: () => Webpack.wreq },
            wpsearch: search,
            wpex: extract,
            wpexs: (code: string) => extract(findModuleId(code)!),
            find,
<<<<<<< HEAD
            findAll: cacheFindAll,
=======
            findAll: findAll,
>>>>>>> a8e18f17
            findByProps,
            findAllByProps: (...props: string[]) => cacheFindAll(filters.byProps(...props)),
            findByCode: newFindWrapper(filters.byCode),
            findAllByCode: (code: string) => cacheFindAll(filters.byCode(code)),
            findComponentByCode: newFindWrapper(filters.componentByCode),
            findAllComponentsByCode: (...code: string[]) => cacheFindAll(filters.componentByCode(...code)),
            findExportedComponent: (...props: string[]) => findByProps(...props)[props[0]],
            findStore: newFindWrapper(filters.byStoreName),
            PluginsApi: { getter: () => Vencord.Plugins },
            plugins: { getter: () => Vencord.Plugins.plugins },
            Settings: { getter: () => Vencord.Settings },
            Api: { getter: () => Vencord.Api },
            reload: () => location.reload(),
            restart: IS_WEB ? WEB_ONLY("restart") : relaunch,
            canonicalizeMatch,
            canonicalizeReplace,
            canonicalizeReplacement,
            fakeRender: (component: ComponentType, props: any) => {
                const prevWin = fakeRenderWin?.deref();
                const win = prevWin?.closed === false ? prevWin : window.open("about:blank", "Fake Render", "popup,width=500,height=500")!;
                fakeRenderWin = new WeakRef(win);
                win.focus();

                const doc = win.document;
                doc.body.style.margin = "1em";

                if (!win.prepared) {
                    win.prepared = true;

                    [...document.querySelectorAll("style"), ...document.querySelectorAll("link[rel=stylesheet]")].forEach(s => {
                        const n = s.cloneNode(true) as HTMLStyleElement | HTMLLinkElement;

                        if (s.parentElement?.tagName === "HEAD")
                            doc.head.append(n);
                        else if (n.id?.startsWith("vencord-") || n.id?.startsWith("vcd-"))
                            doc.documentElement.append(n);
                        else
                            doc.body.append(n);
                    });
                }

                Common.ReactDOM.render(Common.React.createElement(component, props), doc.body.appendChild(document.createElement("div")));
            }
        };
    },

    startAt: StartAt.Init,
    start() {
        const shortcuts = this.getShortcuts();
        window.shortcutList = {};

        for (const [key, val] of Object.entries(shortcuts)) {
            if (val.getter != null) {
                Object.defineProperty(window.shortcutList, key, {
                    get: val.getter,
                    configurable: true,
                    enumerable: true
                });

                Object.defineProperty(window, key, {
                    get: () => window.shortcutList[key],
                    configurable: true,
                    enumerable: true
                });
            } else {
                window.shortcutList[key] = val;
                window[key] = val;
            }
        }
    },

    stop() {
        delete window.shortcutList;
        for (const key in this.getShortcuts()) {
            delete window[key];
        }
    }
});<|MERGE_RESOLUTION|>--- conflicted
+++ resolved
@@ -21,13 +21,8 @@
 import { canonicalizeMatch, canonicalizeReplace, canonicalizeReplacement } from "@utils/patches";
 import definePlugin, { StartAt } from "@utils/types";
 import * as Webpack from "@webpack";
-<<<<<<< HEAD
-import { cacheFindAll, extract, filters, search } from "@webpack";
-import { React, ReactDOM } from "@webpack/common";
-=======
-import { extract, filters, findAll, findModuleId, search } from "@webpack";
+import { cacheFindAll, extract, filters, findModuleId, search } from "@webpack";
 import * as Common from "@webpack/common";
->>>>>>> a8e18f17
 import type { ComponentType } from "react";
 
 const WEB_ONLY = (f: string) => () => {
@@ -79,11 +74,7 @@
             wpex: extract,
             wpexs: (code: string) => extract(findModuleId(code)!),
             find,
-<<<<<<< HEAD
             findAll: cacheFindAll,
-=======
-            findAll: findAll,
->>>>>>> a8e18f17
             findByProps,
             findAllByProps: (...props: string[]) => cacheFindAll(filters.byProps(...props)),
             findByCode: newFindWrapper(filters.byCode),
