/*
 * Vencord, a Discord client mod
 * Copyright (c) 2024 Vendicated and contributors
 * SPDX-License-Identifier: GPL-3.0-or-later
 */

import { definePluginSettings } from "@api/Settings";
import { makeRange } from "@components/PluginSettings/components";
import { Devs } from "@utils/constants";
import { Logger } from "@utils/Logger";
import definePlugin, { OptionType, PluginNative } from "@utils/types";
import { findByProps } from "@webpack";
import { ChannelStore, GuildStore, UserStore } from "@webpack/common";
import type { Channel, Embed, GuildMember, MessageAttachment, User } from "discord-types/general";

const { ChannelTypes } = findByPropsLazy("ChannelTypes");

interface Message {
    guild_id: string,
    attachments: MessageAttachment[],
    author: User,
    channel_id: string,
    components: any[],
    content: string,
    edited_timestamp: string,
    embeds: Embed[],
    sticker_items?: Sticker[],
    flags: number,
    id: string,
    member: GuildMember,
    mention_everyone: boolean,
    mention_roles: string[],
    mentions: Mention[],
    nonce: string,
    pinned: false,
    referenced_message: any,
    timestamp: string,
    tts: boolean,
    type: number;
}

interface Mention {
    avatar: string,
    avatar_decoration_data: any,
    discriminator: string,
    global_name: string,
    id: string,
    public_flags: number,
    username: string;
}

interface Sticker {
    t: "Sticker";
    description: string;
    format_type: number;
    guild_id: string;
    id: string;
    name: string;
    tags: string;
    type: number;
}

interface Call {
    channel_id: string,
    guild_id: string,
    message_id: string,
    region: string,
    ringing: string[];
}

<<<<<<< HEAD
const MuteStore = findByProps("isSuppressEveryoneEnabled");
=======
const MuteStore = findByPropsLazy("isSuppressEveryoneEnabled");
const Notifs = findByPropsLazy("makeTextChatNotification");
>>>>>>> c55b0de3
const XSLog = new Logger("XSOverlay");

const settings = definePluginSettings({
    botNotifications: {
        type: OptionType.BOOLEAN,
        description: "Allow bot notifications",
        default: false
    },
    serverNotifications: {
        type: OptionType.BOOLEAN,
        description: "Allow server notifications",
        default: true
    },
    dmNotifications: {
        type: OptionType.BOOLEAN,
        description: "Allow Direct Message notifications",
        default: true
    },
    groupDmNotifications: {
        type: OptionType.BOOLEAN,
        description: "Allow Group DM notifications",
        default: true
    },
    callNotifications: {
        type: OptionType.BOOLEAN,
        description: "Allow call notifications",
        default: true
    },
    pingColor: {
        type: OptionType.STRING,
        description: "User mention color",
        default: "#7289da"
    },
    channelPingColor: {
        type: OptionType.STRING,
        description: "Channel mention color",
        default: "#8a2be2"
    },
    soundPath: {
        type: OptionType.STRING,
        description: "Notification sound (default/warning/error)",
        default: "default"
    },
    timeout: {
        type: OptionType.NUMBER,
        description: "Notif duration (secs)",
        default: 1.0,
    },
    timeoutPerCharacter: {
        type: OptionType.NUMBER,
        description: "Duration multiplier per character",
        default: 0.5
    },
    opacity: {
        type: OptionType.SLIDER,
        description: "Notif opacity",
        default: 1,
        markers: makeRange(0, 1, 0.1)
    },
    volume: {
        type: OptionType.SLIDER,
        description: "Volume",
        default: 0.2,
        markers: makeRange(0, 1, 0.1)
    },
});

const Native = VencordNative.pluginHelpers.XsOverlay as PluginNative<typeof import("./native")>;

export default definePlugin({
    name: "XSOverlay",
    description: "Forwards discord notifications to XSOverlay, for easy viewing in VR",
    authors: [Devs.Nyako],
    tags: ["vr", "notify"],
    settings,
    flux: {
        CALL_UPDATE({ call }: { call: Call; }) {
            if (call?.ringing?.includes(UserStore.getCurrentUser().id) && settings.store.callNotifications) {
                const channel = ChannelStore.getChannel(call.channel_id);
                sendOtherNotif("Incoming call", `${channel.name} is calling you...`);
            }
        },
        MESSAGE_CREATE({ message, optimistic }: { message: Message; optimistic: boolean; }) {
            // Apparently without this try/catch, discord's socket connection dies if any part of this errors
            try {
                if (optimistic) return;
                const channel = ChannelStore.getChannel(message.channel_id);
                if (!shouldNotify(message, message.channel_id)) return;

                const pingColor = settings.store.pingColor.replaceAll("#", "").trim();
                const channelPingColor = settings.store.channelPingColor.replaceAll("#", "").trim();
                let finalMsg = message.content;
                let titleString = "";

                if (channel.guild_id) {
                    const guild = GuildStore.getGuild(channel.guild_id);
                    titleString = `${message.author.username} (${guild.name}, #${channel.name})`;
                }


                switch (channel.type) {
                    case ChannelTypes.DM:
                        titleString = message.author.username.trim();
                        break;
                    case ChannelTypes.GROUP_DM:
                        const channelName = channel.name.trim() ?? channel.rawRecipients.map(e => e.username).join(", ");
                        titleString = `${message.author.username} (${channelName})`;
                        break;
                }

                if (message.referenced_message) {
                    titleString += " (reply)";
                }

                if (message.embeds.length > 0) {
                    finalMsg += " [embed] ";
                    if (message.content === "") {
                        finalMsg = "sent message embed(s)";
                    }
                }

                if (message.sticker_items) {
                    finalMsg += " [sticker] ";
                    if (message.content === "") {
                        finalMsg = "sent a sticker";
                    }
                }

                const images = message.attachments.filter(e =>
                    typeof e?.content_type === "string"
                    && e?.content_type.startsWith("image")
                );


                images.forEach(img => {
                    finalMsg += ` [image: ${img.filename}] `;
                });

                message.attachments.filter(a => a && !a.content_type?.startsWith("image")).forEach(a => {
                    finalMsg += ` [attachment: ${a.filename}] `;
                });

                // make mentions readable
                if (message.mentions.length > 0) {
                    finalMsg = finalMsg.replace(/<@!?(\d{17,20})>/g, (_, id) => `<color=#${pingColor}><b>@${UserStore.getUser(id)?.username || "unknown-user"}</color></b>`);
                }

                // color role mentions (unity styling btw lol)
                if (message.mention_roles.length > 0) {
                    for (const roleId of message.mention_roles) {
                        const role = GuildStore.getRole(channel.guild_id, roleId);
                        if (!role) continue;
                        const roleColor = role.colorString ?? `#${pingColor}`;
                        finalMsg = finalMsg.replace(`<@&${roleId}>`, `<b><color=${roleColor}>@${role.name}</color></b>`);
                    }
                }

                // make emotes and channel mentions readable
                const emoteMatches = finalMsg.match(new RegExp("(<a?:\\w+:\\d+>)", "g"));
                const channelMatches = finalMsg.match(new RegExp("<(#\\d+)>", "g"));

                if (emoteMatches) {
                    for (const eMatch of emoteMatches) {
                        finalMsg = finalMsg.replace(new RegExp(`${eMatch}`, "g"), `:${eMatch.split(":")[1]}:`);
                    }
                }

                // color channel mentions
                if (channelMatches) {
                    for (const cMatch of channelMatches) {
                        let channelId = cMatch.split("<#")[1];
                        channelId = channelId.substring(0, channelId.length - 1);
                        finalMsg = finalMsg.replace(new RegExp(`${cMatch}`, "g"), `<b><color=#${channelPingColor}>#${ChannelStore.getChannel(channelId).name}</color></b>`);
                    }
                }

                if (shouldIgnoreForChannelType(channel)) return;
                sendMsgNotif(titleString, finalMsg, message);
            } catch (err) {
                XSLog.error(`Failed to catch MESSAGE_CREATE: ${err}`);
            }
        }
    }
});

function shouldIgnoreForChannelType(channel: Channel) {
    if (channel.type === ChannelTypes.DM && settings.store.dmNotifications) return false;
    if (channel.type === ChannelTypes.GROUP_DM && settings.store.groupDmNotifications) return false;
    else return !settings.store.serverNotifications;
}

function sendMsgNotif(titleString: string, content: string, message: Message) {
    const timeout = Math.max(settings.store.timeout, content.length * settings.store.timeoutPerCharacter);
    fetch(`https://cdn.discordapp.com/avatars/${message.author.id}/${message.author.avatar}.png?size=128`).then(response => response.arrayBuffer()).then(result => {
        const msgData = {
            messageType: 1,
            index: 0,
            timeout,
            height: calculateHeight(content),
            opacity: settings.store.opacity,
            volume: settings.store.volume,
            audioPath: settings.store.soundPath,
            title: titleString,
            content: content,
            useBase64Icon: true,
            icon: result,
            sourceApp: "Vencord"
        };
        Native.sendToOverlay(msgData);
    });
}

function sendOtherNotif(content: string, titleString: string) {
    const msgData = {
        messageType: 1,
        index: 0,
        timeout: settings.store.timeout,
        height: calculateHeight(content),
        opacity: settings.store.opacity,
        volume: settings.store.volume,
        audioPath: settings.store.soundPath,
        title: titleString,
        content: content,
        useBase64Icon: false,
        icon: null,
        sourceApp: "Vencord"
    };
    Native.sendToOverlay(msgData);
}

function shouldNotify(message: Message, channel: string) {
    const currentUser = UserStore.getCurrentUser();
    if (message.author.id === currentUser.id) return false;
    if (message.author.bot && !settings.store.botNotifications) return false;
    return Notifs.shouldNotify(message, channel);
}

function calculateHeight(content: string) {
    if (content.length <= 100) return 100;
    if (content.length <= 200) return 150;
    if (content.length <= 300) return 200;
    return 250;
}<|MERGE_RESOLUTION|>--- conflicted
+++ resolved
@@ -13,7 +13,7 @@
 import { ChannelStore, GuildStore, UserStore } from "@webpack/common";
 import type { Channel, Embed, GuildMember, MessageAttachment, User } from "discord-types/general";
 
-const { ChannelTypes } = findByPropsLazy("ChannelTypes");
+const { ChannelTypes } = findByProps("ChannelTypes");
 
 interface Message {
     guild_id: string,
@@ -68,12 +68,8 @@
     ringing: string[];
 }
 
-<<<<<<< HEAD
 const MuteStore = findByProps("isSuppressEveryoneEnabled");
-=======
-const MuteStore = findByPropsLazy("isSuppressEveryoneEnabled");
-const Notifs = findByPropsLazy("makeTextChatNotification");
->>>>>>> c55b0de3
+const Notifs = findByProps("makeTextChatNotification");
 const XSLog = new Logger("XSOverlay");
 
 const settings = definePluginSettings({
