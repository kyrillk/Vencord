/*
 * Vencord, a modification for Discord's desktop app
 * Copyright (c) 2022 Vendicated and contributors
 *
 * This program is free software: you can redistribute it and/or modify
 * it under the terms of the GNU General Public License as published by
 * the Free Software Foundation, either version 3 of the License, or
 * (at your option) any later version.
 *
 * This program is distributed in the hope that it will be useful,
 * but WITHOUT ANY WARRANTY; without even the implied warranty of
 * MERCHANTABILITY or FITNESS FOR A PARTICULAR PURPOSE.  See the
 * GNU General Public License for more details.
 *
 * You should have received a copy of the GNU General Public License
 * along with this program.  If not, see <https://www.gnu.org/licenses/>.
*/

<<<<<<< HEAD
import { proxyLazy } from "@utils/lazy";
import { findByProps, webpackDependantLazy } from "@webpack";
=======
import { Settings } from "@api/Settings";
import { findByProps, findByPropsLazy, proxyLazyWebpack } from "@webpack";
>>>>>>> a43d5d59
import { Flux, FluxDispatcher } from "@webpack/common";

// Avoid circular dependency
const { settings } = proxyLazy(() => require(".")) as typeof import(".");

export interface Track {
    id: string;
    name: string;
    duration: number;
    isLocal: boolean;
    album: {
        id: string;
        name: string;
        image: {
            height: number;
            width: number;
            url: string;
        };
    };
    artists: {
        id: string;
        href: string;
        name: string;
        type: string;
        uri: string;
    }[];
}

interface PlayerState {
    accountId: string;
    track: Track | null;
    volumePercent: number,
    isPlaying: boolean,
    repeat: boolean,
    position: number,
    context?: any;
    device?: Device;

    // added by patch
    actual_repeat: Repeat;
}

interface Device {
    id: string;
    is_active: boolean;
}

type Repeat = "off" | "track" | "context";

const SpotifySocket = findByProps("getActiveSocketAndDevice");
const SpotifyUtils = findByProps("SpotifyAPI");

// Don't wanna run before Flux and Dispatcher are ready!
export const SpotifyStore = webpackDependantLazy(() => {
    // For some reason ts hates extends Flux.Store
    const { Store } = Flux;

<<<<<<< HEAD
=======
    const SpotifySocket = findByProps("getActiveSocketAndDevice");
    const SpotifyAPI = findByPropsLazy("vcSpotifyMarker");

>>>>>>> a43d5d59
    const API_BASE = "https://api.spotify.com/v1/me/player";

    class SpotifyStore extends Store {
        public mPosition = 0;
        private start = 0;

        public track: Track | null = null;
        public device: Device | null = null;
        public isPlaying = false;
        public repeat: Repeat = "off";
        public shuffle = false;
        public volume = 0;

        public isSettingPosition = false;

        public openExternal(path: string) {
            const url = settings.store.useSpotifyUris || Vencord.Plugins.isPluginEnabled("OpenInApp")
                ? "spotify:" + path.replaceAll("/", (_, idx) => idx === 0 ? "" : ":")
                : "https://open.spotify.com" + path;

            VencordNative.native.openExternal(url);
        }

        // Need to keep track of this manually
        public get position(): number {
            let pos = this.mPosition;
            if (this.isPlaying) {
                pos += Date.now() - this.start;
            }
            return pos;
        }

        public set position(p: number) {
            this.mPosition = p;
            this.start = Date.now();
        }

        prev() {
            this.req("post", "/previous");
        }

        next() {
            this.req("post", "/next");
        }

        setVolume(percent: number) {
            this.req("put", "/volume", {
                query: {
                    volume_percent: Math.round(percent)
                }

            }).then(() => {
                this.volume = percent;
                this.emitChange();
            });
        }

        setPlaying(playing: boolean) {
            this.req("put", playing ? "/play" : "/pause");
        }

        setRepeat(state: Repeat) {
            this.req("put", "/repeat", {
                query: { state }
            });
        }

        setShuffle(state: boolean) {
            this.req("put", "/shuffle", {
                query: { state }
            }).then(() => {
                this.shuffle = state;
                this.emitChange();
            });
        }

        seek(ms: number) {
            if (this.isSettingPosition) return Promise.resolve();

            this.isSettingPosition = true;

            return this.req("put", "/seek", {
                query: {
                    position_ms: Math.round(ms)
                }
            }).catch((e: any) => {
                console.error("[VencordSpotifyControls] Failed to seek", e);
                this.isSettingPosition = false;
            });
        }

        private req(method: "post" | "get" | "put", route: string, data: any = {}) {
            if (this.device?.is_active)
                (data.query ??= {}).device_id = this.device.id;

            const { socket } = SpotifySocket.getActiveSocketAndDevice();
            return SpotifyAPI[method](socket.accountId, socket.accessToken, {
                url: API_BASE + route,
                ...data
            });
        }
    }

    const store = new SpotifyStore(FluxDispatcher, {
        SPOTIFY_PLAYER_STATE(e: PlayerState) {
            store.track = e.track;
            store.device = e.device ?? null;
            store.isPlaying = e.isPlaying ?? false;
            store.volume = e.volumePercent ?? 0;
            store.repeat = e.actual_repeat || "off";
            store.position = e.position ?? 0;
            store.isSettingPosition = false;
            store.emitChange();
        },
        SPOTIFY_SET_DEVICES({ devices }: { devices: Device[]; }) {
            store.device = devices.find(d => d.is_active) ?? devices[0] ?? null;
            store.emitChange();
        }
    });

    return store;
});<|MERGE_RESOLUTION|>--- conflicted
+++ resolved
@@ -16,13 +16,8 @@
  * along with this program.  If not, see <https://www.gnu.org/licenses/>.
 */
 
-<<<<<<< HEAD
 import { proxyLazy } from "@utils/lazy";
 import { findByProps, webpackDependantLazy } from "@webpack";
-=======
-import { Settings } from "@api/Settings";
-import { findByProps, findByPropsLazy, proxyLazyWebpack } from "@webpack";
->>>>>>> a43d5d59
 import { Flux, FluxDispatcher } from "@webpack/common";
 
 // Avoid circular dependency
@@ -73,19 +68,13 @@
 type Repeat = "off" | "track" | "context";
 
 const SpotifySocket = findByProps("getActiveSocketAndDevice");
-const SpotifyUtils = findByProps("SpotifyAPI");
+const SpotifyAPI = findByProps("vcSpotifyMarker");
 
 // Don't wanna run before Flux and Dispatcher are ready!
 export const SpotifyStore = webpackDependantLazy(() => {
     // For some reason ts hates extends Flux.Store
     const { Store } = Flux;
 
-<<<<<<< HEAD
-=======
-    const SpotifySocket = findByProps("getActiveSocketAndDevice");
-    const SpotifyAPI = findByPropsLazy("vcSpotifyMarker");
-
->>>>>>> a43d5d59
     const API_BASE = "https://api.spotify.com/v1/me/player";
 
     class SpotifyStore extends Store {
