/*
 * Vencord, a modification for Discord's desktop app
 * Copyright (c) 2022 Vendicated and contributors
 *
 * This program is free software: you can redistribute it and/or modify
 * it under the terms of the GNU General Public License as published by
 * the Free Software Foundation, either version 3 of the License, or
 * (at your option) any later version.
 *
 * This program is distributed in the hope that it will be useful,
 * but WITHOUT ANY WARRANTY; without even the implied warranty of
 * MERCHANTABILITY or FITNESS FOR A PARTICULAR PURPOSE.  See the
 * GNU General Public License for more details.
 *
 * You should have received a copy of the GNU General Public License
 * along with this program.  If not, see <https://www.gnu.org/licenses/>.
*/

import { definePluginSettings } from "@api/Settings";
import { Devs } from "@utils/constants";
import definePlugin, { OptionType } from "@utils/types";

const settings = definePluginSettings({
    source: {
        description: "Source to replace ban GIF with (Video or Gif)",
        type: OptionType.STRING,
        default: "https://i.imgur.com/wp5q52C.mp4",
        restartNeeded: true,
    }
});

export default definePlugin({
    name: "BANger",
    description: "Replaces the GIF in the ban dialogue with a custom one.",
    authors: [Devs.Xinto, Devs.Glitch],
    settings,
    patches: [
        {
            find: "BAN_CONFIRM_TITLE.",
            replacement: {
                match: /src:\i\("?\d+"?\)/g,
                replace: "src:$self.source"
            }
        }
    ],
<<<<<<< HEAD

    settings: definePluginSettings({
        source: {
            description: "Source to replace ban GIF with (Video or Gif)",
            type: OptionType.STRING,
            default: "https://i.imgur.com/wp5q52C.mp4",
            restartNeeded: true,
        }
    })
=======
    get source() {
        return settings.store.source;
    }
>>>>>>> 02092a98
});<|MERGE_RESOLUTION|>--- conflicted
+++ resolved
@@ -43,19 +43,7 @@
             }
         }
     ],
-<<<<<<< HEAD
-
-    settings: definePluginSettings({
-        source: {
-            description: "Source to replace ban GIF with (Video or Gif)",
-            type: OptionType.STRING,
-            default: "https://i.imgur.com/wp5q52C.mp4",
-            restartNeeded: true,
-        }
-    })
-=======
     get source() {
         return settings.store.source;
     }
->>>>>>> 02092a98
 });