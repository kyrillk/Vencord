/*
 * Vencord, a modification for Discord's desktop app
 * Copyright (c) 2023 Vendicated and contributors
 *
 * This program is free software: you can redistribute it and/or modify
 * it under the terms of the GNU General Public License as published by
 * the Free Software Foundation, either version 3 of the License, or
 * (at your option) any later version.
 *
 * This program is distributed in the hope that it will be useful,
 * but WITHOUT ANY WARRANTY; without even the implied warranty of
 * MERCHANTABILITY or FITNESS FOR A PARTICULAR PURPOSE.  See the
 * GNU General Public License for more details.
 *
 * You should have received a copy of the GNU General Public License
 * along with this program.  If not, see <https://www.gnu.org/licenses/>.
*/

import { definePluginSettings } from "@api/Settings";
import { ErrorCard } from "@components/ErrorCard";
import { Devs } from "@utils/constants";
import { proxyLazy } from "@utils/lazy";
import { Logger } from "@utils/Logger";
import { Margins } from "@utils/margins";
import { wordsToTitle } from "@utils/text";
<<<<<<< HEAD
import definePlugin, { OptionType, PluginOptionsItem, ReporterTestable } from "@utils/types";
=======
import definePlugin, { OptionType, ReporterTestable } from "@utils/types";
>>>>>>> 591f4331
import { findByProps } from "@webpack";
import { Button, ChannelStore, Forms, GuildMemberStore, SelectedChannelStore, SelectedGuildStore, useMemo, UserStore } from "@webpack/common";

interface VoiceState {
    userId: string;
    channelId?: string;
    oldChannelId?: string;
    deaf: boolean;
    mute: boolean;
    selfDeaf: boolean;
    selfMute: boolean;
}

const VoiceStateStore = findByProps("getVoiceStatesForChannel", "getCurrentClientVoiceChannelId");

// Mute/Deaf for other people than you is commented out, because otherwise someone can spam it and it will be annoying
// Filtering out events is not as simple as just dropping duplicates, as otherwise mute, unmute, mute would
// not say the second mute, which would lead you to believe they're unmuted

function speak(text: string, mergedSettings: typeof settings.store = settings.store) {
    if (!text) return;

    const speech = new SpeechSynthesisUtterance(text);
    let voice = speechSynthesis.getVoices().find(v => v.voiceURI === mergedSettings.voice);
    if (!voice) {
        new Logger("VcNarrator").error(`Voice "${mergedSettings.voice}" not found. Resetting to default.`);
        voice = speechSynthesis.getVoices().find(v => v.default);
        mergedSettings.voice = voice?.voiceURI as string;
        if (!voice) return; // This should never happen
    }
    speech.voice = voice;
    speech.volume = mergedSettings.volume;
    speech.rate = mergedSettings.rate;
    speechSynthesis.speak(speech);
}

function clean(str: string) {
    const replacer = settings.store.latinOnly
        ? /[^\p{Script=Latin}\p{Number}\p{Punctuation}\s]/gu
        : /[^\p{Letter}\p{Number}\p{Punctuation}\s]/gu;

    return str.normalize("NFKC")
        .replace(replacer, "")
        .replace(/_{2,}/g, "_")
        .trim();
}

function formatText(str: string, user: string, channel: string, displayName: string, nickname: string) {
    return str
        .replaceAll("{{USER}}", clean(user) || (user ? "Someone" : ""))
        .replaceAll("{{CHANNEL}}", clean(channel) || "channel")
        .replaceAll("{{DISPLAY_NAME}}", clean(displayName) || (displayName ? "Someone" : ""))
        .replaceAll("{{NICKNAME}}", clean(nickname) || (nickname ? "Someone" : ""));
}

/*
let StatusMap = {} as Record<string, {
    mute: boolean;
    deaf: boolean;
}>;
*/

// For every user, channelId and oldChannelId will differ when moving channel.
// Only for the local user, channelId and oldChannelId will be the same when moving channel,
// for some ungodly reason
let myLastChannelId: string | undefined;

function getTypeAndChannelId({ channelId, oldChannelId }: VoiceState, isMe: boolean) {
    if (isMe && channelId !== myLastChannelId) {
        oldChannelId = myLastChannelId;
        myLastChannelId = channelId;
    }

    if (channelId !== oldChannelId) {
        if (channelId) return [oldChannelId ? "move" : "join", channelId];
        if (oldChannelId) return ["leave", oldChannelId];
    }
    /*
    if (channelId) {
        if (deaf || selfDeaf) return ["deafen", channelId];
        if (mute || selfMute) return ["mute", channelId];
        const oldStatus = StatusMap[userId];
        if (oldStatus.deaf) return ["undeafen", channelId];
        if (oldStatus.mute) return ["unmute", channelId];
    }
    */
    return ["", ""];
}

/*
function updateStatuses(type: string, { deaf, mute, selfDeaf, selfMute, userId, channelId }: VoiceState, isMe: boolean) {
    if (isMe && (type === "join" || type === "move")) {
        StatusMap = {};
        const states = VoiceStateStore.getVoiceStatesForChannel(channelId!) as Record<string, VoiceState>;
        for (const userId in states) {
            const s = states[userId];
            StatusMap[userId] = {
                mute: s.mute || s.selfMute,
                deaf: s.deaf || s.selfDeaf
            };
        }
        return;
    }

    if (type === "leave" || (type === "move" && channelId !== SelectedChannelStore.getVoiceChannelId())) {
        if (isMe)
            StatusMap = {};
        else
            delete StatusMap[userId];

        return;
    }

    StatusMap[userId] = {
        deaf: deaf || selfDeaf,
        mute: mute || selfMute
    };
}
*/

function playSample(tempSettings: typeof settings.store, type: string) {
    const mergedSettings = Object.assign({}, settings.store, tempSettings);
    const currentUser = UserStore.getCurrentUser();
    const myGuildId = SelectedGuildStore.getGuildId();

    speak(formatText(mergedSettings[type + "Message"], currentUser.username, "general", (currentUser as any).globalName ?? currentUser.username, GuildMemberStore.getNick(myGuildId, currentUser.id) ?? currentUser.username), mergedSettings);
}

const settings = definePluginSettings({
    voice: {
        type: OptionType.SELECT,
        description: "Narrator Voice",
        options: proxyLazy(() => window.speechSynthesis?.getVoices().map(v => ({
            label: v.name,
            value: v.voiceURI,
            default: v.default
        })) ?? [])
    },
    volume: {
        type: OptionType.SLIDER,
        description: "Narrator Volume",
        default: 1,
        markers: [0, 0.25, 0.5, 0.75, 1],
        stickToMarkers: false
    },
    rate: {
        type: OptionType.SLIDER,
        description: "Narrator Speed",
        default: 1,
        markers: [0.1, 0.5, 1, 2, 5, 10],
        stickToMarkers: false
    },
    sayOwnName: {
        description: "Say own name",
        type: OptionType.BOOLEAN,
        default: false
    },
    latinOnly: {
        description: "Strip non latin characters from names before saying them",
        type: OptionType.BOOLEAN,
        default: false
    },
    joinMessage: {
        type: OptionType.STRING,
        description: "Join Message",
        default: "{{USER}} joined"
    },
    leaveMessage: {
        type: OptionType.STRING,
        description: "Leave Message",
        default: "{{USER}} left"
    },
    moveMessage: {
        type: OptionType.STRING,
        description: "Move Message",
        default: "{{USER}} moved to {{CHANNEL}}"
    },
    muteMessage: {
        type: OptionType.STRING,
        description: "Mute Message (only self for now)",
        default: "{{USER}} Muted"
    },
    unmuteMessage: {
        type: OptionType.STRING,
        description: "Unmute Message (only self for now)",
        default: "{{USER}} unmuted"
    },
    deafenMessage: {
        type: OptionType.STRING,
        description: "Deafen Message (only self for now)",
        default: "{{USER}} deafened"
    },
    undeafenMessage: {
        type: OptionType.STRING,
        description: "Undeafen Message (only self for now)",
        default: "{{USER}} undeafened"
    }
});

export default definePlugin({
    name: "VcNarrator",
    description: "Announces when users join, leave, or move voice channels via narrator",
    authors: [Devs.Ven],
    reporterTestable: ReporterTestable.None,
    settings,

    flux: {
        VOICE_STATE_UPDATES({ voiceStates }: { voiceStates: VoiceState[]; }) {
            const myGuildId = SelectedGuildStore.getGuildId();
            const myChanId = SelectedChannelStore.getVoiceChannelId();
            const myId = UserStore.getCurrentUser().id;

            if (ChannelStore.getChannel(myChanId!)?.type === 13 /* Stage Channel */) return;

            for (const state of voiceStates) {
                const { userId, channelId, oldChannelId } = state;
                const isMe = userId === myId;
                if (!isMe) {
                    if (!myChanId) continue;
                    if (channelId !== myChanId && oldChannelId !== myChanId) continue;
                }

                const [type, id] = getTypeAndChannelId(state, isMe);
                if (!type) continue;

                const template = settings.store[type + "Message"];
                const user = isMe && !settings.store.sayOwnName ? "" : UserStore.getUser(userId).username;
                const displayName = user && ((UserStore.getUser(userId) as any).globalName ?? user);
                const nickname = user && (GuildMemberStore.getNick(myGuildId, userId) ?? user);
                const channel = ChannelStore.getChannel(id).name;

                speak(formatText(template, user, channel, displayName, nickname));

                // updateStatuses(type, state, isMe);
            }
        },

        AUDIO_TOGGLE_SELF_MUTE() {
            const chanId = SelectedChannelStore.getVoiceChannelId()!;
            const s = VoiceStateStore.getVoiceStateForChannel(chanId) as VoiceState;
            if (!s) return;

            const event = s.mute || s.selfMute ? "unmute" : "mute";
            speak(formatText(settings.store[event + "Message"], "", ChannelStore.getChannel(chanId).name, "", ""));
        },

        AUDIO_TOGGLE_SELF_DEAF() {
            const chanId = SelectedChannelStore.getVoiceChannelId()!;
            const s = VoiceStateStore.getVoiceStateForChannel(chanId) as VoiceState;
            if (!s) return;

            const event = s.deaf || s.selfDeaf ? "undeafen" : "deafen";
            speak(formatText(settings.store[event + "Message"], "", ChannelStore.getChannel(chanId).name, "", ""));
        }
    },

    start() {
        if (typeof speechSynthesis === "undefined" || speechSynthesis.getVoices().length === 0) {
            new Logger("VcNarrator").warn(
                "SpeechSynthesis not supported or no Narrator voices found. Thus, this plugin will not work. Check my Settings for more info"
            );
            return;
        }

    },

    settingsAboutComponent({ tempSettings: s }) {
        const [hasVoices, hasEnglishVoices] = useMemo(() => {
            const voices = speechSynthesis.getVoices();
            return [voices.length !== 0, voices.some(v => v.lang.startsWith("en"))];
        }, []);

        const types = useMemo(
            () => Object.keys(settings.def).filter(k => k.endsWith("Message")).map(k => k.slice(0, -7)),
            [],
        );

        let errorComponent: React.ReactElement | null = null;
        if (!hasVoices) {
            let error = "No narrator voices found. ";
            error += navigator.platform?.toLowerCase().includes("linux")
                ? "Install speech-dispatcher or espeak and run Discord with the --enable-speech-dispatcher flag"
                : "Try installing some in the Narrator settings of your Operating System";
            errorComponent = <ErrorCard>{error}</ErrorCard>;
        } else if (!hasEnglishVoices) {
            errorComponent = <ErrorCard>You don't have any English voices installed, so the narrator might sound weird</ErrorCard>;
        }

        return (
            <Forms.FormSection>
                <Forms.FormText>
                    You can customise the spoken messages below. You can disable specific messages by setting them to nothing
                </Forms.FormText>
                <Forms.FormText>
                    The special placeholders <code>{"{{USER}}"}</code>, <code>{"{{DISPLAY_NAME}}"}</code>, <code>{"{{NICKNAME}}"}</code> and <code>{"{{CHANNEL}}"}</code>{" "}
                    will be replaced with the user's name (nothing if it's yourself), the user's display name, the user's nickname on current server and the channel's name respectively
                </Forms.FormText>
                {hasEnglishVoices && (
                    <>
                        <Forms.FormTitle className={Margins.top20} tag="h3">Play Example Sounds</Forms.FormTitle>
                        <div
                            style={{
                                display: "grid",
                                gridTemplateColumns: "repeat(4, 1fr)",
                                gap: "1rem",
                            }}
                            className={"vc-narrator-buttons"}
                        >
                            {types.map(t => (
                                <Button key={t} onClick={() => playSample(s as typeof settings.store, t)}>
                                    {wordsToTitle([t])}
                                </Button>
                            ))}
                        </div>
                    </>
                )}
                {errorComponent}
            </Forms.FormSection>
        );
    }
});<|MERGE_RESOLUTION|>--- conflicted
+++ resolved
@@ -23,11 +23,7 @@
 import { Logger } from "@utils/Logger";
 import { Margins } from "@utils/margins";
 import { wordsToTitle } from "@utils/text";
-<<<<<<< HEAD
-import definePlugin, { OptionType, PluginOptionsItem, ReporterTestable } from "@utils/types";
-=======
 import definePlugin, { OptionType, ReporterTestable } from "@utils/types";
->>>>>>> 591f4331
 import { findByProps } from "@webpack";
 import { Button, ChannelStore, Forms, GuildMemberStore, SelectedChannelStore, SelectedGuildStore, useMemo, UserStore } from "@webpack/common";
 
