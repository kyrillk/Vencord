/*
 * Vencord, a modification for Discord's desktop app
 * Copyright (c) 2022 Vendicated and contributors
 *
 * This program is free software: you can redistribute it and/or modify
 * it under the terms of the GNU General Public License as published by
 * the Free Software Foundation, either version 3 of the License, or
 * (at your option) any later version.
 *
 * This program is distributed in the hope that it will be useful,
 * but WITHOUT ANY WARRANTY; without even the implied warranty of
 * MERCHANTABILITY or FITNESS FOR A PARTICULAR PURPOSE.  See the
 * GNU General Public License for more details.
 *
 * You should have received a copy of the GNU General Public License
 * along with this program.  If not, see <https://www.gnu.org/licenses/>.
*/

import { openUserProfile } from "@utils/discord";
import { classes } from "@utils/misc";
import { findByProps } from "@webpack";
import { Alerts, Parser, Timestamp, useState } from "@webpack/common";

import { Auth, getToken } from "../auth";
import { Review, ReviewType } from "../entities";
import { blockUser, deleteReview, reportReview, unblockUser } from "../reviewDbApi";
import { settings } from "../settings";
import { canBlockReviewAuthor, canDeleteReview, canReportReview, cl, showToast } from "../utils";
import { openBlockModal } from "./BlockedUserModal";
import { BlockButton, DeleteButton, ReportButton } from "./MessageButton";
import ReviewBadge from "./ReviewBadge";

<<<<<<< HEAD
const messageClasses = findByProps("cozyMessage");
const containerClasses = findByProps("container", "isHeader");
const avatarClasses = findByProps("avatar", "zalgo");
const buttonClasses = findByProps("button", "wrapper", "selected");
const botTagClasses = findByProps("botTag", "botTagRegular");

const dateFormat = new Intl.DateTimeFormat();

export default function ReviewComponent({ review, refetch, profileId }: { review: Review; refetch(): void; profileId: string; }) {
    const [showAll, setShowAll] = useState(false);

    function openModal() {
        openUserProfile(review.sender.discordID);
    }

    function delReview() {
        Alerts.show({
            title: "Are you sure?",
            body: "Do you really want to delete this review?",
            confirmText: "Delete",
            cancelText: "Nevermind",
            onConfirm: async () => {
                if (!(await getToken())) {
                    return showToast("You must be logged in to delete reviews.");
                } else {
                    deleteReview(review.id).then(res => {
                        if (res) {
                            refetch();
                        }
                    });
=======
export default LazyComponent(() => {
    // this is terrible, blame mantika
    const p = filters.byProps;
    const [
        { cozyMessage, buttons, message, buttonsInner, groupStart },
        { container, isHeader },
        { avatar, clickable, username, wrapper, cozy },
        buttonClasses,
        botTag
    ] = findBulk(
        p("cozyMessage"),
        p("container", "isHeader"),
        p("avatar", "zalgo"),
        p("button", "wrapper", "selected"),
        p("botTagRegular")
    );

    const dateFormat = new Intl.DateTimeFormat();

    return function ReviewComponent({ review, refetch, profileId }: { review: Review; refetch(): void; profileId: string; }) {
        const [showAll, setShowAll] = useState(false);

        function openModal() {
            openUserProfile(review.sender.discordID);
        }

        function delReview() {
            Alerts.show({
                title: "Are you sure?",
                body: "Do you really want to delete this review?",
                confirmText: "Delete",
                cancelText: "Nevermind",
                onConfirm: async () => {
                    if (!(await getToken())) {
                        return showToast("You must be logged in to delete reviews.");
                    } else {
                        deleteReview(review.id).then(res => {
                            if (res) {
                                refetch();
                            }
                        });
                    }
                }
            });
        }

        function reportRev() {
            Alerts.show({
                title: "Are you sure?",
                body: "Do you really you want to report this review?",
                confirmText: "Report",
                cancelText: "Nevermind",
                // confirmColor: "red", this just adds a class name and breaks the submit button guh
                onConfirm: async () => {
                    if (!(await getToken())) {
                        return showToast("You must be logged in to report reviews.");
                    } else {
                        reportReview(review.id);
                    }
>>>>>>> a43d5d59
                }
            }
        });
    }

    function reportRev() {
        Alerts.show({
            title: "Are you sure?",
            body: "Do you really you want to report this review?",
            confirmText: "Report",
            cancelText: "Nevermind",
            // confirmColor: "red", this just adds a class name and breaks the submit button guh
            onConfirm: async () => {
                if (!(await getToken())) {
                    return showToast("You must be logged in to report reviews.");
                } else {
                    reportReview(review.id);
                }
            }
        });
    }

    const isAuthorBlocked = Auth?.user?.blockedUsers?.includes(review.sender.discordID) ?? false;

    function blockReviewSender() {
        if (isAuthorBlocked)
            return unblockUser(review.sender.discordID);

        Alerts.show({
            title: "Are you sure?",
            body: "Do you really you want to block this user? They will be unable to leave further reviews on your profile. You can unblock users in the plugin settings.",
            confirmText: "Block",
            cancelText: "Nevermind",
            // confirmColor: "red", this just adds a class name and breaks the submit button guh
            onConfirm: async () => {
                if (!(await getToken())) {
                    return showToast("You must be logged in to block users.");
                } else {
                    blockUser(review.sender.discordID);
                }
            }
        });
    }

    return (
        <div className={classes(cl("review"), messageClasses.cozyMessage, avatarClasses.wrapper, messageClasses.message, messageClasses.groupStart, avatarClasses.cozy)} style={
            {
                marginLeft: "0px",
                paddingLeft: "52px", // wth is this
                // nobody knows anymore
            }
        }>

            <img
                className={classes(avatarClasses.avatar, avatarClasses.clickable)}
                onClick={openModal}
                src={review.sender.profilePhoto || "/assets/1f0bfc0865d324c2587920a7d80c609b.png?size=128"}
                style={{ left: "0px", zIndex: 0 }}
            />
            <div style={{ display: "inline-flex", justifyContent: "center", alignItems: "center" }}>
                <span
                    className={classes(avatarClasses.clickable, avatarClasses.username)}
                    style={{ color: "var(--channels-default)", fontSize: "14px" }}
                    onClick={() => openModal()}
                >
                    {review.sender.username}
                </span>

                {review.type === ReviewType.System && (
                    <span
<<<<<<< HEAD
                        className={classes(botTagClasses.botTagVerified, botTagClasses.botTagRegular, botTagClasses.botTag, botTagClasses.px, botTagClasses.rem)}
                        style={{ marginLeft: "4px" }}>
                        <span className={botTagClasses.botText}>
                            System
=======
                        className={classes(clickable, username)}
                        style={{ color: "var(--channels-default)", fontSize: "14px" }}
                        onClick={() => openModal()}
                    >
                        {review.sender.username}
                    </span>

                    {review.type === ReviewType.System && (
                        <span
                            className={classes(botTag.botTagVerified, botTag.botTagRegular, botTag.px, botTag.rem)}
                            style={{ marginLeft: "4px" }}>
                            <span className={botTag.botText}>
                                System
                            </span>
>>>>>>> a43d5d59
                        </span>
                    </span>
                )}
            </div>
            {isAuthorBlocked && (
                <ReviewBadge
                    name="You have blocked this user"
                    description="You have blocked this user"
                    icon="/assets/aaee57e0090991557b66.svg"
                    type={0}
                    onClick={() => openBlockModal()}
                />
            )}
            {review.sender.badges.map(badge => <ReviewBadge {...badge} />)}

            {
                !settings.store.hideTimestamps && review.type !== ReviewType.System && (
                    <Timestamp timestamp={new Date(review.timestamp * 1000)} >
                        {dateFormat.format(review.timestamp * 1000)}
                    </Timestamp>)
            }

            <div className={cl("review-comment")}>
                {(review.comment.length > 200 && !showAll)
                    ? [Parser.parseGuildEventDescription(review.comment.substring(0, 200)), "...", <br />, (<a onClick={() => setShowAll(true)}>Read more</a>)]
                    : Parser.parseGuildEventDescription(review.comment)}
            </div>

            {review.id !== 0 && (
                <div className={classes(containerClasses.container, containerClasses.isHeader, messageClasses.buttons)} style={{
                    padding: "0px",
                }}>
                    <div className={classes(buttonClasses.wrapper, messageClasses.buttonsInner)} >
                        {canReportReview(review) && <ReportButton onClick={reportRev} />}
                        {canBlockReviewAuthor(profileId, review) && <BlockButton isBlocked={isAuthorBlocked} onClick={blockReviewSender} />}
                        {canDeleteReview(profileId, review) && <DeleteButton onClick={delReview} />}
                    </div>
                </div>
            )}
        </div>
    );
}
<|MERGE_RESOLUTION|>--- conflicted
+++ resolved
@@ -30,12 +30,11 @@
 import { BlockButton, DeleteButton, ReportButton } from "./MessageButton";
 import ReviewBadge from "./ReviewBadge";
 
-<<<<<<< HEAD
 const messageClasses = findByProps("cozyMessage");
 const containerClasses = findByProps("container", "isHeader");
 const avatarClasses = findByProps("avatar", "zalgo");
 const buttonClasses = findByProps("button", "wrapper", "selected");
-const botTagClasses = findByProps("botTag", "botTagRegular");
+const botTagClasses = findByProps("botTagRegular");
 
 const dateFormat = new Intl.DateTimeFormat();
 
@@ -61,67 +60,6 @@
                             refetch();
                         }
                     });
-=======
-export default LazyComponent(() => {
-    // this is terrible, blame mantika
-    const p = filters.byProps;
-    const [
-        { cozyMessage, buttons, message, buttonsInner, groupStart },
-        { container, isHeader },
-        { avatar, clickable, username, wrapper, cozy },
-        buttonClasses,
-        botTag
-    ] = findBulk(
-        p("cozyMessage"),
-        p("container", "isHeader"),
-        p("avatar", "zalgo"),
-        p("button", "wrapper", "selected"),
-        p("botTagRegular")
-    );
-
-    const dateFormat = new Intl.DateTimeFormat();
-
-    return function ReviewComponent({ review, refetch, profileId }: { review: Review; refetch(): void; profileId: string; }) {
-        const [showAll, setShowAll] = useState(false);
-
-        function openModal() {
-            openUserProfile(review.sender.discordID);
-        }
-
-        function delReview() {
-            Alerts.show({
-                title: "Are you sure?",
-                body: "Do you really want to delete this review?",
-                confirmText: "Delete",
-                cancelText: "Nevermind",
-                onConfirm: async () => {
-                    if (!(await getToken())) {
-                        return showToast("You must be logged in to delete reviews.");
-                    } else {
-                        deleteReview(review.id).then(res => {
-                            if (res) {
-                                refetch();
-                            }
-                        });
-                    }
-                }
-            });
-        }
-
-        function reportRev() {
-            Alerts.show({
-                title: "Are you sure?",
-                body: "Do you really you want to report this review?",
-                confirmText: "Report",
-                cancelText: "Nevermind",
-                // confirmColor: "red", this just adds a class name and breaks the submit button guh
-                onConfirm: async () => {
-                    if (!(await getToken())) {
-                        return showToast("You must be logged in to report reviews.");
-                    } else {
-                        reportReview(review.id);
-                    }
->>>>>>> a43d5d59
                 }
             }
         });
@@ -192,27 +130,10 @@
 
                 {review.type === ReviewType.System && (
                     <span
-<<<<<<< HEAD
-                        className={classes(botTagClasses.botTagVerified, botTagClasses.botTagRegular, botTagClasses.botTag, botTagClasses.px, botTagClasses.rem)}
+                        className={classes(botTagClasses.botTagVerified, botTagClasses.botTagRegular, botTagClasses.px, botTagClasses.rem)}
                         style={{ marginLeft: "4px" }}>
                         <span className={botTagClasses.botText}>
                             System
-=======
-                        className={classes(clickable, username)}
-                        style={{ color: "var(--channels-default)", fontSize: "14px" }}
-                        onClick={() => openModal()}
-                    >
-                        {review.sender.username}
-                    </span>
-
-                    {review.type === ReviewType.System && (
-                        <span
-                            className={classes(botTag.botTagVerified, botTag.botTagRegular, botTag.px, botTag.rem)}
-                            style={{ marginLeft: "4px" }}>
-                            <span className={botTag.botText}>
-                                System
-                            </span>
->>>>>>> a43d5d59
                         </span>
                     </span>
                 )}
