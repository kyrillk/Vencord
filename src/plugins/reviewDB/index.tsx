/*
 * Vencord, a modification for Discord's desktop app
 * Copyright (c) 2022 Vendicated and contributors
 *
 * This program is free software: you can redistribute it and/or modify
 * it under the terms of the GNU General Public License as published by
 * the Free Software Foundation, either version 3 of the License, or
 * (at your option) any later version.
 *
 * This program is distributed in the hope that it will be useful,
 * but WITHOUT ANY WARRANTY; without even the implied warranty of
 * MERCHANTABILITY or FITNESS FOR A PARTICULAR PURPOSE.  See the
 * GNU General Public License for more details.
 *
 * You should have received a copy of the GNU General Public License
 * along with this program.  If not, see <https://www.gnu.org/licenses/>.
*/

import "./style.css";

import { NavContextMenuPatchCallback } from "@api/ContextMenu";
import ErrorBoundary from "@components/ErrorBoundary";
import { ExpandableHeader } from "@components/ExpandableHeader";
import { NotesIcon, OpenExternalIcon } from "@components/Icons";
import { Devs } from "@utils/constants";
import { classes } from "@utils/misc";
import definePlugin from "@utils/types";
import { findByProps } from "@webpack";
import { Alerts, Button, Menu, Parser, TooltipContainer, useState } from "@webpack/common";
import { Guild, User } from "discord-types/general";

import { Auth, initAuth, updateAuth } from "./auth";
import { openReviewsModal } from "./components/ReviewModal";
import ReviewsView from "./components/ReviewsView";
import { NotificationType } from "./entities";
import { getCurrentUserInfo, readNotification } from "./reviewDbApi";
import { settings } from "./settings";
import { showToast } from "./utils";

<<<<<<< HEAD
const PopoutClasses = findByProps("container", "scroller", "list");
const RoleButtonClasses = findByProps("button", "buttonInner", "icon", "text");
=======
const RoleButtonClasses = findByPropsLazy("button", "buttonInner", "icon", "banner");
>>>>>>> 9f8c7494

const guildPopoutPatch: NavContextMenuPatchCallback = (children, { guild }: { guild: Guild, onClose(): void; }) => {
    if (!guild) return;
    children.push(
        <Menu.MenuItem
            label="View Reviews"
            id="vc-rdb-server-reviews"
            icon={OpenExternalIcon}
            action={() => openReviewsModal(guild.id, guild.name)}
        />
    );
};

const userContextPatch: NavContextMenuPatchCallback = (children, { user }: { user?: User, onClose(): void; }) => {
    if (!user) return;
    children.push(
        <Menu.MenuItem
            label="View Reviews"
            id="vc-rdb-user-reviews"
            icon={OpenExternalIcon}
            action={() => openReviewsModal(user.id, user.username)}
        />
    );
};

export default definePlugin({
    name: "ReviewDB",
    description: "Review other users (Adds a new settings to profiles)",
    authors: [Devs.mantikafasi, Devs.Ven],

    settings,
    contextMenus: {
        "guild-header-popout": guildPopoutPatch,
        "guild-context": guildPopoutPatch,
        "user-context": userContextPatch,
        "user-profile-actions": userContextPatch,
        "user-profile-overflow-menu": userContextPatch
    },

    patches: [
        {
            find: "showBorder:null",
            replacement: {
                match: /user:(\i),setNote:\i,canDM.+?\}\)/,
                replace: "$&,$self.getReviewsComponent($1)"
            }
        },
        {
            find: ".BITE_SIZE,user:",
            replacement: {
                match: /(?<=\.BITE_SIZE,children:\[)\(0,\i\.jsx\)\(\i\.\i,\{user:(\i),/,
                replace: "$self.BiteSizeReviewsButton({user:$1}),$&"
            }
        }
    ],

    flux: {
        CONNECTION_OPEN: initAuth,
    },

    async start() {
        const s = settings.store;
        const { lastReviewId, notifyReviews } = s;

        await initAuth();

        setTimeout(async () => {
            if (!Auth.token) return;

            const user = await getCurrentUserInfo(Auth.token);
            updateAuth({ user });

            if (notifyReviews) {
                if (lastReviewId && lastReviewId < user.lastReviewID) {
                    s.lastReviewId = user.lastReviewID;
                    if (user.lastReviewID !== 0)
                        showToast("You have new reviews on your profile!");
                }
            }

            if (user.notification) {
                const props = user.notification.type === NotificationType.Ban ? {
                    cancelText: "Appeal",
                    confirmText: "Ok",
                    onCancel: async () =>
                        VencordNative.native.openExternal(
                            "https://reviewdb.mantikafasi.dev/api/redirect?"
                            + new URLSearchParams({
                                token: Auth.token!,
                                page: "dashboard/appeal"
                            })
                        )
                } : {};

                Alerts.show({
                    title: user.notification.title,
                    body: (
                        Parser.parse(
                            user.notification.content,
                            false
                        )
                    ),
                    ...props
                });

                readNotification(user.notification.id);
            }
        }, 4000);
    },

    getReviewsComponent: ErrorBoundary.wrap((user: User) => {
        const [reviewCount, setReviewCount] = useState<number>();

        return (
            <ExpandableHeader
                headerText="User Reviews"
                onMoreClick={() => openReviewsModal(user.id, user.username)}
                moreTooltipText={
                    reviewCount && reviewCount > 50
                        ? `View all ${reviewCount} reviews`
                        : "Open Review Modal"
                }
                onDropDownClick={state => settings.store.reviewsDropdownState = !state}
                defaultState={settings.store.reviewsDropdownState}
            >
                <ReviewsView
                    discordId={user.id}
                    name={user.username}
                    onFetchReviews={r => setReviewCount(r.reviewCount)}
                    showInput
                />
            </ExpandableHeader>
        );
    }, { message: "Failed to render Reviews" }),

    BiteSizeReviewsButton: ErrorBoundary.wrap(({ user }: { user: User; }) => {
        return (
            <TooltipContainer text="View Reviews">
                <Button
                    onClick={() => openReviewsModal(user.id, user.username)}
                    look={Button.Looks.FILLED}
                    size={Button.Sizes.NONE}
                    color={RoleButtonClasses.bannerColor}
                    className={classes(RoleButtonClasses.button, RoleButtonClasses.icon, RoleButtonClasses.banner)}
                    innerClassName={classes(RoleButtonClasses.buttonInner, RoleButtonClasses.icon, RoleButtonClasses.banner)}
                >
                    <NotesIcon height={16} width={16} />
                </Button>
            </TooltipContainer>
        );
    }, { noop: true })
});<|MERGE_RESOLUTION|>--- conflicted
+++ resolved
@@ -37,12 +37,7 @@
 import { settings } from "./settings";
 import { showToast } from "./utils";
 
-<<<<<<< HEAD
-const PopoutClasses = findByProps("container", "scroller", "list");
-const RoleButtonClasses = findByProps("button", "buttonInner", "icon", "text");
-=======
-const RoleButtonClasses = findByPropsLazy("button", "buttonInner", "icon", "banner");
->>>>>>> 9f8c7494
+const RoleButtonClasses = findByProps("button", "buttonInner", "icon", "banner");
 
 const guildPopoutPatch: NavContextMenuPatchCallback = (children, { guild }: { guild: Guild, onClose(): void; }) => {
     if (!guild) return;
