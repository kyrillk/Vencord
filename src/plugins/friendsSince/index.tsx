--- conflicted
+++ resolved
@@ -7,10 +7,7 @@
 import ErrorBoundary from "@components/ErrorBoundary";
 import { Devs } from "@utils/constants";
 import { getCurrentChannel } from "@utils/discord";
-<<<<<<< HEAD
-=======
 import { Logger } from "@utils/Logger";
->>>>>>> 04a86490
 import { classes } from "@utils/misc";
 import definePlugin from "@utils/types";
 import { findByProps } from "@webpack";
@@ -47,14 +44,6 @@
         {
             find: ".userInfoSectionHeader,",
             replacement: {
-<<<<<<< HEAD
-                match: /(\.Messages\.USER_PROFILE_MEMBER_SINCE.+?userId:(.+?)),textClassName:(\i\.userInfoText)}\)/,
-                replace: (_, rest, userId, textClassName) => `${rest}}),$self.friendsSince({ userId: ${userId}, textClassName: ${textClassName} })`
-            }
-        }
-    ],
-
-=======
                 match: /(\.Messages\.USER_PROFILE_MEMBER_SINCE.+?userId:(.+?),textClassName:)(\i\.userInfoText)}\)/,
                 replace: (_, rest, userId, textClassName) => `${rest}!$self.getFriendSince(${userId}) ? ${textClassName} : void 0 }), $self.friendsSince({ userId: ${userId}, textClassName: ${textClassName} })`
             }
@@ -70,7 +59,6 @@
         }
     },
 
->>>>>>> 04a86490
     friendsSince: ErrorBoundary.wrap(({ userId, textClassName }: { userId: string; textClassName?: string; }) => {
         const friendsSince = RelationshipStore.getSince(userId);
         if (!friendsSince) return null;
