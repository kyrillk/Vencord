--- conflicted
+++ resolved
@@ -8,25 +8,14 @@
 import { Devs } from "@utils/constants";
 import { getCurrentChannel } from "@utils/discord";
 import definePlugin from "@utils/types";
-<<<<<<< HEAD
-import { find, findByCode, findByProps } from "@webpack";
-import { Heading, RelationshipStore, Text } from "@webpack/common";
+import { findByCode, findByProps, findComponentByCode } from "@webpack";
+import { RelationshipStore, Text } from "@webpack/common";
 
 const containerWrapper = findByProps("memberSinceWrapper");
 const container = findByProps("memberSince");
 const getCreatedAtDate = findByCode('month:"short",day:"numeric"');
 const locale = findByProps("getLocale");
-const section = find((m: any) => m.section !== void 0 && m.heading !== void 0 && Object.values(m).length === 2);
-=======
-import { findByCodeLazy, findByPropsLazy, findComponentByCodeLazy } from "@webpack";
-import { RelationshipStore, Text } from "@webpack/common";
-
-const containerWrapper = findByPropsLazy("memberSinceWrapper");
-const container = findByPropsLazy("memberSince");
-const getCreatedAtDate = findByCodeLazy('month:"short",day:"numeric"');
-const locale = findByPropsLazy("getLocale");
-const Section = findComponentByCodeLazy('"auto":"smooth"', ".section");
->>>>>>> 244cb26c
+const Section = findComponentByCode('"auto":"smooth"', ".section");
 
 export default definePlugin({
     name: "FriendsSince",
