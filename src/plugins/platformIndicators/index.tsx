--- conflicted
+++ resolved
@@ -29,9 +29,6 @@
 import { PresenceStore, Tooltip, UserStore } from "@webpack/common";
 import { User } from "discord-types/general";
 
-<<<<<<< HEAD
-const SessionsStore = findStore("SessionsStore");
-=======
 export interface Session {
     sessionId: string;
     status: string;
@@ -43,10 +40,9 @@
     };
 }
 
-const SessionsStore = findStoreLazy("SessionsStore") as {
+const SessionsStore = findStore("SessionsStore") as {
     getSessions(): Record<string, Session>;
 };
->>>>>>> 14e11973
 
 function Icon(path: string, opts?: { viewBox?: string; width?: number; height?: number; }) {
     return ({ color, tooltip, small }: { color: string; tooltip: string; small: boolean; }) => (
