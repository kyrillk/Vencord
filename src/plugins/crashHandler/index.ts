/*
 * Vencord, a modification for Discord's desktop app
 * Copyright (c) 2022 Vendicated and contributors
 *
 * This program is free software: you can redistribute it and/or modify
 * it under the terms of the GNU General Public License as published by
 * the Free Software Foundation, either version 3 of the License, or
 * (at your option) any later version.
 *
 * This program is distributed in the hope that it will be useful,
 * but WITHOUT ANY WARRANTY; without even the implied warranty of
 * MERCHANTABILITY or FITNESS FOR A PARTICULAR PURPOSE.  See the
 * GNU General Public License for more details.
 *
 * You should have received a copy of the GNU General Public License
 * along with this program.  If not, see <https://www.gnu.org/licenses/>.
*/

import { showNotification } from "@api/Notifications";
import { definePluginSettings } from "@api/Settings";
import { Devs } from "@utils/constants";
import { Logger } from "@utils/Logger";
import { closeAllModals } from "@utils/modal";
import definePlugin, { OptionType } from "@utils/types";
import { maybePromptToUpdate } from "@utils/updater";
import { findByProps } from "@webpack";
<<<<<<< HEAD
import { DraftType, FluxDispatcher, NavigationRouter, SelectedChannelStore } from "@webpack/common";
=======
import { DraftType, ExpressionPickerStore, FluxDispatcher, NavigationRouter, SelectedChannelStore } from "@webpack/common";
>>>>>>> ef512e6e

const CrashHandlerLogger = new Logger("CrashHandler");
const ModalStack = findByProps("pushLazy", "popAll");
const DraftManager = findByProps("clearDraft", "saveDraft");
<<<<<<< HEAD
const { closeExpressionPicker } = findByProps("closeExpressionPicker", "openExpressionPicker");
=======
>>>>>>> ef512e6e

const settings = definePluginSettings({
    attemptToPreventCrashes: {
        type: OptionType.BOOLEAN,
        description: "Whether to attempt to prevent Discord crashes.",
        default: true
    },
    attemptToNavigateToHome: {
        type: OptionType.BOOLEAN,
        description: "Whether to attempt to navigate to the home when preventing Discord crashes.",
        default: false
    }
});

let hasCrashedOnce = false;
let isRecovering = false;
let shouldAttemptRecover = true;

export default definePlugin({
    name: "CrashHandler",
    description: "Utility plugin for handling and possibly recovering from crashes without a restart",
    authors: [Devs.Nuckyz],
    enabledByDefault: true,

    settings,

    patches: [
        {
            find: ".Messages.ERRORS_UNEXPECTED_CRASH",
            replacement: {
                match: /this\.setState\((.+?)\)/,
                replace: "$self.handleCrash(this,$1);"
            }
        }
    ],

    handleCrash(_this: any, errorState: any) {
        _this.setState(errorState);

        // Already recovering, prevent error which happens more than once too fast to trigger another recover
        if (isRecovering) return;
        isRecovering = true;

        // 1 ms timeout to avoid react breaking when re-rendering
        setTimeout(() => {
            try {
                // Prevent a crash loop with an error that could not be handled
                if (!shouldAttemptRecover) {
                    try {
                        showNotification({
                            color: "#eed202",
                            title: "Discord has crashed!",
                            body: "Awn :( Discord has crashed two times rapidly, not attempting to recover.",
                            noPersist: true
                        });
                    } catch { }

                    return;
                }

                shouldAttemptRecover = false;
                // This is enough to avoid a crash loop
                setTimeout(() => shouldAttemptRecover = true, 1000);
            } catch { }

            try {
                if (!hasCrashedOnce) {
                    hasCrashedOnce = true;
                    maybePromptToUpdate("Uh oh, Discord has just crashed... but good news, there is a Vencord update available that might fix this issue! Would you like to update now?", true);
                }
            } catch { }

            try {
                if (settings.store.attemptToPreventCrashes) {
                    this.handlePreventCrash(_this);
                }
            } catch (err) {
                CrashHandlerLogger.error("Failed to handle crash", err);
            }
        }, 1);
    },

    handlePreventCrash(_this: any) {
        try {
            showNotification({
                color: "#eed202",
                title: "Discord has crashed!",
                body: "Attempting to recover...",
                noPersist: true
            });
        } catch { }

        try {
            const channelId = SelectedChannelStore.getChannelId();

            for (const key in DraftType) {
                if (!Number.isNaN(Number(key))) continue;

                DraftManager.clearDraft(channelId, DraftType[key]);
            }
        } catch (err) {
            CrashHandlerLogger.debug("Failed to clear drafts.", err);
        }
        try {
            ExpressionPickerStore.closeExpressionPicker();
        }
        catch (err) {
            CrashHandlerLogger.debug("Failed to close expression picker.", err);
        }
        try {
            FluxDispatcher.dispatch({ type: "CONTEXT_MENU_CLOSE" });
        } catch (err) {
            CrashHandlerLogger.debug("Failed to close open context menu.", err);
        }
        try {
            ModalStack.popAll();
        } catch (err) {
            CrashHandlerLogger.debug("Failed to close old modals.", err);
        }
        try {
            closeAllModals();
        } catch (err) {
            CrashHandlerLogger.debug("Failed to close all open modals.", err);
        }
        try {
            FluxDispatcher.dispatch({ type: "USER_PROFILE_MODAL_CLOSE" });
        } catch (err) {
            CrashHandlerLogger.debug("Failed to close user popout.", err);
        }
        try {
            FluxDispatcher.dispatch({ type: "LAYER_POP_ALL" });
        } catch (err) {
            CrashHandlerLogger.debug("Failed to pop all layers.", err);
        }
        if (settings.store.attemptToNavigateToHome) {
            try {
                NavigationRouter.transitionTo("/channels/@me");
            } catch (err) {
                CrashHandlerLogger.debug("Failed to navigate to home", err);
            }
        }


        // Set isRecovering to false before setting the state to allow us to handle the next crash error correcty, in case it happens
        setImmediate(() => isRecovering = false);

        try {
            _this.setState({ error: null, info: null });
        } catch (err) {
            CrashHandlerLogger.debug("Failed to update crash handler component.", err);
        }
    }
});<|MERGE_RESOLUTION|>--- conflicted
+++ resolved
@@ -24,19 +24,11 @@
 import definePlugin, { OptionType } from "@utils/types";
 import { maybePromptToUpdate } from "@utils/updater";
 import { findByProps } from "@webpack";
-<<<<<<< HEAD
-import { DraftType, FluxDispatcher, NavigationRouter, SelectedChannelStore } from "@webpack/common";
-=======
 import { DraftType, ExpressionPickerStore, FluxDispatcher, NavigationRouter, SelectedChannelStore } from "@webpack/common";
->>>>>>> ef512e6e
 
 const CrashHandlerLogger = new Logger("CrashHandler");
 const ModalStack = findByProps("pushLazy", "popAll");
 const DraftManager = findByProps("clearDraft", "saveDraft");
-<<<<<<< HEAD
-const { closeExpressionPicker } = findByProps("closeExpressionPicker", "openExpressionPicker");
-=======
->>>>>>> ef512e6e
 
 const settings = definePluginSettings({
     attemptToPreventCrashes: {
