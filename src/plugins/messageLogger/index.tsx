/*
 * Vencord, a modification for Discord's desktop app
 * Copyright (c) 2022 Vendicated and contributors
 *
 * This program is free software: you can redistribute it and/or modify
 * it under the terms of the GNU General Public License as published by
 * the Free Software Foundation, either version 3 of the License, or
 * (at your option) any later version.
 *
 * This program is distributed in the hope that it will be useful,
 * but WITHOUT ANY WARRANTY; without even the implied warranty of
 * MERCHANTABILITY or FITNESS FOR A PARTICULAR PURPOSE.  See the
 * GNU General Public License for more details.
 *
 * You should have received a copy of the GNU General Public License
 * along with this program.  If not, see <https://www.gnu.org/licenses/>.
*/

import "./messageLogger.css";

import { findGroupChildrenByChildId, NavContextMenuPatchCallback } from "@api/ContextMenu";
import { updateMessage } from "@api/MessageUpdater";
import { Settings } from "@api/Settings";
import { disableStyle, enableStyle } from "@api/Styles";
import ErrorBoundary from "@components/ErrorBoundary";
import { Devs } from "@utils/constants";
import { Logger } from "@utils/Logger";
import definePlugin, { OptionType } from "@utils/types";
<<<<<<< HEAD
import { findByProps } from "@webpack";
import { ChannelStore, FluxDispatcher, i18n, Menu, Parser, Timestamp, UserStore } from "@webpack/common";
=======
import { findByPropsLazy } from "@webpack";
import { ChannelStore, FluxDispatcher, i18n, Menu, MessageStore, Parser, Timestamp, UserStore, useStateFromStores } from "@webpack/common";
import { Message } from "discord-types/general";
>>>>>>> 810ff894

import overlayStyle from "./deleteStyleOverlay.css?managed";
import textStyle from "./deleteStyleText.css?managed";

<<<<<<< HEAD
const styles = findByProps("edited", "communicationDisabled", "isSystemMessage");
=======
interface MLMessage extends Message {
    deleted?: boolean;
    editHistory?: { timestamp: Date; content: string; }[];
}

const styles = findByPropsLazy("edited", "communicationDisabled", "isSystemMessage");
>>>>>>> 810ff894

function addDeleteStyle() {
    if (Settings.plugins.MessageLogger.deleteStyle === "text") {
        enableStyle(textStyle);
        disableStyle(overlayStyle);
    } else {
        disableStyle(textStyle);
        enableStyle(overlayStyle);
    }
}

const REMOVE_HISTORY_ID = "ml-remove-history";
const TOGGLE_DELETE_STYLE_ID = "ml-toggle-style";
const patchMessageContextMenu: NavContextMenuPatchCallback = (children, props) => {
    const { message } = props;
    const { deleted, editHistory, id, channel_id } = message;

    if (!deleted && !editHistory?.length) return;

    toggle: {
        if (!deleted) break toggle;

        const domElement = document.getElementById(`chat-messages-${channel_id}-${id}`);
        if (!domElement) break toggle;

        children.push((
            <Menu.MenuItem
                id={TOGGLE_DELETE_STYLE_ID}
                key={TOGGLE_DELETE_STYLE_ID}
                label="Toggle Deleted Highlight"
                action={() => domElement.classList.toggle("messagelogger-deleted")}
            />
        ));
    }

    children.push((
        <Menu.MenuItem
            id={REMOVE_HISTORY_ID}
            key={REMOVE_HISTORY_ID}
            label="Remove Message History"
            color="danger"
            action={() => {
                if (deleted) {
                    FluxDispatcher.dispatch({
                        type: "MESSAGE_DELETE",
                        channelId: channel_id,
                        id,
                        mlDeleted: true
                    });
                } else {
                    message.editHistory = [];
                }
            }}
        />
    ));
};

const patchChannelContextMenu: NavContextMenuPatchCallback = (children, { channel }) => {
    const messages = MessageStore.getMessages(channel?.id) as MLMessage[];
    if (!messages?.some(msg => msg.deleted || msg.editHistory?.length)) return;

    const group = findGroupChildrenByChildId("mark-channel-read", children) ?? children;
    group.push(
        <Menu.MenuItem
            id="vc-ml-clear-channel"
            label="Clear Message Log"
            color="danger"
            action={() => {
                messages.forEach(msg => {
                    if (msg.deleted)
                        FluxDispatcher.dispatch({
                            type: "MESSAGE_DELETE",
                            channelId: channel.id,
                            id: msg.id,
                            mlDeleted: true
                        });
                    else
                        updateMessage(channel.id, msg.id, {
                            editHistory: []
                        });
                });
            }}
        />
    );
};

export default definePlugin({
    name: "MessageLogger",
    description: "Temporarily logs deleted and edited messages.",
    authors: [Devs.rushii, Devs.Ven, Devs.AutumnVN, Devs.Nickyux],
    dependencies: ["MessageUpdaterAPI"],

    contextMenus: {
        "message": patchMessageContextMenu,
        "channel-context": patchChannelContextMenu,
        "user-context": patchChannelContextMenu,
        "gdm-context": patchChannelContextMenu
    },

    start() {
        addDeleteStyle();
    },

    renderEdits: ErrorBoundary.wrap(({ message: { id: messageId, channel_id: channelId } }: { message: Message; }) => {
        const message = useStateFromStores(
            [MessageStore],
            () => MessageStore.getMessage(channelId, messageId) as MLMessage,
            null,
            (oldMsg, newMsg) => oldMsg?.editHistory === newMsg?.editHistory
        );

        return (
            <>
                {message.editHistory?.map(edit => (
                    <div className="messagelogger-edited">
                        {Parser.parse(edit.content)}
                        <Timestamp
                            timestamp={edit.timestamp}
                            isEdited={true}
                            isInline={false}
                        >
                            <span className={styles.edited}>{" "}({i18n.Messages.MESSAGE_EDITED})</span>
                        </Timestamp>
                    </div>
                ))}
            </>
        );
    }, { noop: true }),

    makeEdit(newMessage: any, oldMessage: any): any {
        return {
            timestamp: new Date(newMessage.edited_timestamp),
            content: oldMessage.content
        };
    },

    options: {
        deleteStyle: {
            type: OptionType.SELECT,
            description: "The style of deleted messages",
            default: "text",
            options: [
                { label: "Red text", value: "text", default: true },
                { label: "Red overlay", value: "overlay" }
            ],
            onChange: () => addDeleteStyle()
        },
        logDeletes: {
            type: OptionType.BOOLEAN,
            description: "Whether to log deleted messages",
            default: true,
        },
        logEdits: {
            type: OptionType.BOOLEAN,
            description: "Whether to log edited messages",
            default: true,
        },
        ignoreBots: {
            type: OptionType.BOOLEAN,
            description: "Whether to ignore messages by bots",
            default: false
        },
        ignoreSelf: {
            type: OptionType.BOOLEAN,
            description: "Whether to ignore messages by yourself",
            default: false
        },
        ignoreUsers: {
            type: OptionType.STRING,
            description: "Comma-separated list of user IDs to ignore",
            default: ""
        },
        ignoreChannels: {
            type: OptionType.STRING,
            description: "Comma-separated list of channel IDs to ignore",
            default: ""
        },
        ignoreGuilds: {
            type: OptionType.STRING,
            description: "Comma-separated list of guild IDs to ignore",
            default: ""
        },
    },

    handleDelete(cache: any, data: { ids: string[], id: string; mlDeleted?: boolean; }, isBulk: boolean) {
        try {
            if (cache == null || (!isBulk && !cache.has(data.id))) return cache;

            const mutate = (id: string) => {
                const msg = cache.get(id);
                if (!msg) return;

                const EPHEMERAL = 64;
                const shouldIgnore = data.mlDeleted ||
                    (msg.flags & EPHEMERAL) === EPHEMERAL ||
                    this.shouldIgnore(msg);

                if (shouldIgnore) {
                    cache = cache.remove(id);
                } else {
                    cache = cache.update(id, m => m
                        .set("deleted", true)
                        .set("attachments", m.attachments.map(a => (a.deleted = true, a))));
                }
            };

            if (isBulk) {
                data.ids.forEach(mutate);
            } else {
                mutate(data.id);
            }
        } catch (e) {
            new Logger("MessageLogger").error("Error during handleDelete", e);
        }
        return cache;
    },

    shouldIgnore(message: any, isEdit = false) {
        const { ignoreBots, ignoreSelf, ignoreUsers, ignoreChannels, ignoreGuilds, logEdits, logDeletes } = Settings.plugins.MessageLogger;
        const myId = UserStore.getCurrentUser().id;

        return ignoreBots && message.author?.bot ||
            ignoreSelf && message.author?.id === myId ||
            ignoreUsers.includes(message.author?.id) ||
            ignoreChannels.includes(message.channel_id) ||
            ignoreChannels.includes(ChannelStore.getChannel(message.channel_id)?.parent_id) ||
            (isEdit ? !logEdits : !logDeletes) ||
            ignoreGuilds.includes(ChannelStore.getChannel(message.channel_id)?.guild_id) ||
            // Ignore Venbot in the support channel
            (message.channel_id === "1026515880080842772" && message.author?.id === "1017176847865352332");
    },

    patches: [
        {
            // MessageStore
            find: '"MessageStore"',
            replacement: [
                {
                    // Add deleted=true to all target messages in the MESSAGE_DELETE event
                    match: /MESSAGE_DELETE:function\((\i)\){let.+?((?:\i\.){2})getOrCreate.+?},/,
                    replace:
                        "MESSAGE_DELETE:function($1){" +
                        "   var cache = $2getOrCreate($1.channelId);" +
                        "   cache = $self.handleDelete(cache, $1, false);" +
                        "   $2commit(cache);" +
                        "},"
                },
                {
                    // Add deleted=true to all target messages in the MESSAGE_DELETE_BULK event
                    match: /MESSAGE_DELETE_BULK:function\((\i)\){let.+?((?:\i\.){2})getOrCreate.+?},/,
                    replace:
                        "MESSAGE_DELETE_BULK:function($1){" +
                        "   var cache = $2getOrCreate($1.channelId);" +
                        "   cache = $self.handleDelete(cache, $1, true);" +
                        "   $2commit(cache);" +
                        "},"
                },
                {
                    // Add current cached content + new edit time to cached message's editHistory
                    match: /(MESSAGE_UPDATE:function\((\i)\).+?)\.update\((\i)/,
                    replace: "$1" +
                        ".update($3,m =>" +
                        "   (($2.message.flags & 64) === 64 || $self.shouldIgnore($2.message, true)) ? m :" +
                        "   $2.message.content !== m.editHistory?.[0]?.content && $2.message.content !== m.content ?" +
                        "       m.set('editHistory',[...(m.editHistory || []), $self.makeEdit($2.message, m)]) :" +
                        "       m" +
                        ")" +
                        ".update($3"
                },
                {
                    // fix up key (edit last message) attempting to edit a deleted message
                    match: /(?<=getLastEditableMessage\(\i\)\{.{0,200}\.find\((\i)=>)/,
                    replace: "!$1.deleted &&"
                }
            ]
        },

        {
            // Message domain model
            find: "}addReaction(",
            replacement: [
                {
                    match: /this\.customRenderedContent=(\i)\.customRenderedContent,/,
                    replace: "this.customRenderedContent = $1.customRenderedContent," +
                        "this.deleted = $1.deleted || false," +
                        "this.editHistory = $1.editHistory || [],"
                }
            ]
        },

        {
            // Updated message transformer(?)
            find: "THREAD_STARTER_MESSAGE?null===",
            replacement: [
                {
                    // Pass through editHistory & deleted & original attachments to the "edited message" transformer
                    match: /(?<=null!=\i\.edited_timestamp\)return )\i\(\i,\{reactions:(\i)\.reactions.{0,50}\}\)/,
                    replace:
                        "Object.assign($&,{ deleted:$1.deleted, editHistory:$1.editHistory, attachments:$1.attachments })"
                },

                {
                    // Construct new edited message and add editHistory & deleted (ref above)
                    // Pass in custom data to attachment parser to mark attachments deleted as well
                    match: /attachments:(\i)\((\i)\)/,
                    replace:
                        "attachments: $1((() => {" +
                        "   if ($self.shouldIgnore($2)) return $2;" +
                        "   let old = arguments[1]?.attachments;" +
                        "   if (!old) return $2;" +
                        "   let new_ = $2.attachments?.map(a => a.id) ?? [];" +
                        "   let diff = old.filter(a => !new_.includes(a.id));" +
                        "   old.forEach(a => a.deleted = true);" +
                        "   $2.attachments = [...diff, ...$2.attachments];" +
                        "   return $2;" +
                        "})())," +
                        "deleted: arguments[1]?.deleted," +
                        "editHistory: arguments[1]?.editHistory"
                },
                {
                    // Preserve deleted attribute on attachments
                    match: /(\((\i)\){return null==\2\.attachments.+?)spoiler:/,
                    replace:
                        "$1deleted: arguments[0]?.deleted," +
                        "spoiler:"
                }
            ]
        },

        {
            // Attachment renderer
            find: ".removeMosaicItemHoverButton",
            group: true,
            replacement: [
                {
                    match: /(className:\i,item:\i),/,
                    replace: "$1,item: deleted,"
                },
                {
                    match: /\[\i\.obscured\]:.+?,/,
                    replace: "$& 'messagelogger-deleted-attachment': deleted,"
                }
            ]
        },

        {
            // Base message component renderer
            find: "Message must not be a thread starter message",
            replacement: [
                {
                    // Append messagelogger-deleted to classNames if deleted
                    match: /\)\("li",\{(.+?),className:/,
                    replace: ")(\"li\",{$1,className:(arguments[0].message.deleted ? \"messagelogger-deleted \" : \"\")+"
                }
            ]
        },

        {
            // Message content renderer
            find: "Messages.MESSAGE_EDITED,\")\"",
            replacement: [
                {
                    // Render editHistory in the deepest div for message content
                    match: /(\)\("div",\{id:.+?children:\[)/,
                    replace: "$1 (!!arguments[0].message.editHistory?.length && $self.renderEdits(arguments[0])),"
                }
            ]
        },

        {
            // ReferencedMessageStore
            find: '"ReferencedMessageStore"',
            replacement: [
                {
                    match: /MESSAGE_DELETE:function\((\i)\).+?},/,
                    replace: "MESSAGE_DELETE:function($1){},"
                },
                {
                    match: /MESSAGE_DELETE_BULK:function\((\i)\).+?},/,
                    replace: "MESSAGE_DELETE_BULK:function($1){},"
                }
            ]
        },

        {
            // Message context base menu
            find: "useMessageMenu:",
            replacement: [
                {
                    // Remove the first section if message is deleted
                    match: /children:(\[""===.+?\])/,
                    replace: "children:arguments[0].message.deleted?[]:$1"
                }
            ]
        }
    ]
});<|MERGE_RESOLUTION|>--- conflicted
+++ resolved
@@ -26,28 +26,19 @@
 import { Devs } from "@utils/constants";
 import { Logger } from "@utils/Logger";
 import definePlugin, { OptionType } from "@utils/types";
-<<<<<<< HEAD
 import { findByProps } from "@webpack";
-import { ChannelStore, FluxDispatcher, i18n, Menu, Parser, Timestamp, UserStore } from "@webpack/common";
-=======
-import { findByPropsLazy } from "@webpack";
 import { ChannelStore, FluxDispatcher, i18n, Menu, MessageStore, Parser, Timestamp, UserStore, useStateFromStores } from "@webpack/common";
 import { Message } from "discord-types/general";
->>>>>>> 810ff894
 
 import overlayStyle from "./deleteStyleOverlay.css?managed";
 import textStyle from "./deleteStyleText.css?managed";
 
-<<<<<<< HEAD
-const styles = findByProps("edited", "communicationDisabled", "isSystemMessage");
-=======
 interface MLMessage extends Message {
     deleted?: boolean;
     editHistory?: { timestamp: Date; content: string; }[];
 }
 
-const styles = findByPropsLazy("edited", "communicationDisabled", "isSystemMessage");
->>>>>>> 810ff894
+const styles = findByProps("edited", "communicationDisabled", "isSystemMessage");
 
 function addDeleteStyle() {
     if (Settings.plugins.MessageLogger.deleteStyle === "text") {
