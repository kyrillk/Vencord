/*
 * Vencord, a Discord client mod
 * Copyright (c) 2024 Vendicated, Nuckyz and contributors
 * SPDX-License-Identifier: GPL-3.0-or-later
 */

import { lazyString, makeLazy, proxyLazy } from "@utils/lazy";
import { LazyComponent, LazyComponentType, SYM_LAZY_COMPONENT_INNER } from "@utils/lazyReact";
import { Logger } from "@utils/Logger";
import { canonicalizeMatch } from "@utils/patches";
import { proxyInner, SYM_PROXY_INNER_VALUE } from "@utils/proxyInner";

import { traceFunction } from "../debug/Tracer";
import { GenericStore } from "./common";
import { AnyModuleFactory, ModuleExports, ModuleFactory, WebpackRequire } from "./wreq";

const logger = new Logger("Webpack");

export let _resolveDiscordLoaded: () => void;
/**
 * Fired once a gateway connection to Discord has been established.
 * This indicates that the core Webpack modules have been initialized, and we are logged in.
 */
export const onceDiscordLoaded = new Promise<void>(r => _resolveDiscordLoaded = r);

export let wreq: WebpackRequire;
export let cache: WebpackRequire["c"];

export function _initWebpack(webpackRequire: WebpackRequire) {
    wreq = webpackRequire;

    if (webpackRequire.c == null) return;
    cache = webpackRequire.c;

    Reflect.defineProperty(webpackRequire.c, Symbol.toStringTag, {
        value: "ModuleCache",
        configurable: true,
        writable: true,
        enumerable: false
    });
}

export type ModListenerInfo = {
    id: PropertyKey;
    factory: AnyModuleFactory;
};

export type ModCallbackInfo = {
    id: PropertyKey;
    exportKey: PropertyKey | null;
    factory: AnyModuleFactory;
};

export type ModListenerFn = (module: ModuleExports, info: ModListenerInfo) => void;
export type ModCallbackFn = ((module: ModuleExports, info: ModCallbackInfo) => void) & {
    $$vencordCallbackCalled?: () => boolean;
};

export const factoryListeners = new Set<(factory: AnyModuleFactory) => void>();
export const moduleListeners = new Set<ModListenerFn>();
export const waitForSubscriptions = new Map<FilterFn, ModCallbackFn>();

let devToolsOpen = false;
if (IS_DEV && IS_DISCORD_DESKTOP) {
    // At this point in time, DiscordNative has not been exposed yet, so setImmediate is needed
    setTimeout(() => {
        DiscordNative?.window.setDevtoolsCallbacks(() => devToolsOpen = true, () => devToolsOpen = false);
    }, 0);
}

export type PropsFilter = Array<string>;
export type CodeFilter = Array<string | RegExp>;
export type StoreNameFilter = string;

export type FilterFn = ((module: ModuleExports) => boolean) & {
    $$vencordProps?: Array<string | RegExp>;
    $$vencordIsFactoryFilter?: boolean;
};

const stringMatches = (s: string, filter: CodeFilter) =>
    filter.every(f =>
        typeof f === "string"
            ? s.includes(f)
            : (f.global && (f.lastIndex = 0), f.test(s))
    );

export const filters = {
    byProps: (...props: PropsFilter): FilterFn => {
        const filter: FilterFn = props.length === 1
            ? m => m?.[props[0]] !== undefined
            : m => props.every(p => m?.[p] !== undefined);

        filter.$$vencordProps = ["byProps", ...props];
        return filter;
    },

    byCode: (...code: CodeFilter): FilterFn => {
        const parsedCode = code.map(canonicalizeMatch);
        const filter: FilterFn = m => {
            if (typeof m !== "function") return false;
            return stringMatches(String(m), parsedCode);
        };

        filter.$$vencordProps = ["byCode", ...code];
        return filter;
    },

    byStoreName: (name: StoreNameFilter): FilterFn => {
        const filter: FilterFn = m => m?.constructor?.displayName === name;

        filter.$$vencordProps = ["byStoreName", name];
        return filter;
    },

    byComponentCode: (...code: CodeFilter): FilterFn => {
        const byCodeFilter = filters.byCode(...code);
        const filter: FilterFn = m => {
            let inner = m;

            while (inner != null) {
                if (byCodeFilter(inner)) return true;
                else if (!inner.$$typeof) return false;
                else if (inner.type) inner = inner.type; // memos
                else if (inner.render) inner = inner.render; // forwardRefs
                else return false;
            }

            return false;
        };

        filter.$$vencordProps = ["componentByCode", ...code];
        return filter;
    },

    byFactoryCode: (...code: CodeFilter): FilterFn => {
        const byCodeFilter = filters.byCode(...code);

        byCodeFilter.$$vencordProps = ["byFactoryCode", ...code];
        byCodeFilter.$$vencordIsFactoryFilter = true;

        return byCodeFilter;
    }
};

export const webpackSearchHistory = [] as Array<["waitFor" | "find" | "findComponent" | "findExportedComponent" | "findComponentByCode" | "findByProps" | "findByPropsAndExtract" | "findByCode" | "findStore" | "findByFactoryCode" | "mapMangledModule" | "extractAndLoadChunks" | "webpackDependantLazy" | "webpackDependantLazyComponent", any[]]>;

function printFilter(filter: FilterFn) {
    if (filter.$$vencordProps != null) {
        const props = filter.$$vencordProps;
        return `${props[0]}(${props.slice(1).map(arg => arg instanceof RegExp ? String(arg) : JSON.stringify(arg)).join(", ")})`;
    }

    return String(filter);
}

/**
 * Wait for the first export or module exports that matches the provided filter to be required,
 * then call the callback with the export or module exports as the first argument.
 *
 * If the module containing the export(s) is already required, the callback will be called immediately.
 *
 * @param filter A function that takes an export or module exports and returns a boolean
 * @param callback A function that takes the find result as its first argument
 */
export function waitFor(filter: FilterFn, callback: ModCallbackFn, { isIndirect = false }: { isIndirect?: boolean; } = {}) {
    if (typeof filter !== "function")
        throw new Error("Invalid filter. Expected a function got " + typeof filter);
    if (typeof callback !== "function")
        throw new Error("Invalid callback. Expected a function got " + typeof callback);

    if (IS_REPORTER && !isIndirect) {
        const originalCallback = callback;

        let callbackCalled = false;
        callback = function (this: unknown) {
            callbackCalled = true;

            Reflect.apply(originalCallback, this, arguments);
        };

        callback.$$vencordCallbackCalled = () => callbackCalled;
        webpackSearchHistory.push(["waitFor", [callback, filter]]);
    }

    if (cache != null) {
        const { result, id, exportKey, factory } = _cacheFind(filter);
        if (result != null) return callback(result, { id: id!, exportKey: exportKey as PropertyKey | null, factory: factory! });
    }

    waitForSubscriptions.set(filter, callback);
}

/**
 * Find the first export or module exports that matches the filter.
 *
 * The way this works internally is:
 * Wait for the first export or module exports that matches the provided filter to be required,
 * then call the parse function with the export or module exports as the first argument.
 *
 * If the module containing the export(s) is already required, the parse function will be called immediately.
 *
 * The parse function must return a value that will be used as the proxy inner value.
 *
 * If no parse function is specified, the default parse will assign the proxy inner value to the plain find result.
 *
 * @param filter A function that takes an export or module exports and returns a boolean
 * @param parse A function that takes the find result as its first argument and returns something to use as the proxy inner value. Useful if you want to use a value from the find result, instead of all of it. Defaults to the find result itself
 * @returns A proxy that has the parse function return value as its true value, or the plain parse function return value if it was called immediately.
 */
export function find<T = any>(filter: FilterFn, parse: (module: ModuleExports) => ModuleExports = m => m, { isIndirect = false }: { isIndirect?: boolean; } = {}) {
    if (typeof filter !== "function")
        throw new Error("Invalid filter. Expected a function got " + typeof filter);
    if (typeof parse !== "function")
        throw new Error("Invalid find parse. Expected a function got " + typeof parse);

    const [proxy, setInnerValue] = proxyInner<T>(`Webpack find matched no module. Filter: ${printFilter(filter)}`, "Webpack find with proxy called on a primitive value.");
    waitFor(filter, m => setInnerValue(parse(m)), { isIndirect: true });

    if (IS_REPORTER && !isIndirect) {
        webpackSearchHistory.push(["find", [proxy, filter]]);
    }

    if (proxy[SYM_PROXY_INNER_VALUE] != null) return proxy[SYM_PROXY_INNER_VALUE] as T;

    return proxy;
}

/**
 * Find the first exported component that matches the filter.
 *
 * @param filter A function that takes an export or module exports and returns a boolean
 * @param parse A function that takes the found component as its first argument and returns a component. Useful if you want to wrap the found component in something. Defaults to the original component
 * @returns The component if found, or a noop component
 */
export function findComponent<T extends object = any>(filter: FilterFn, parse: (component: ModuleExports) => LazyComponentType<T> = m => m, { isIndirect = false }: { isIndirect?: boolean; } = {}) {
    if (typeof filter !== "function")
        throw new Error("Invalid filter. Expected a function got " + typeof filter);
    if (typeof parse !== "function")
        throw new Error("Invalid component parse. Expected a function got " + typeof parse);

    let InnerComponent = null as LazyComponentType<T> | null;

    let findFailedLogged = false;
    const WrapperComponent = (props: T) => {
        if (InnerComponent === null && !findFailedLogged) {
            findFailedLogged = true;
            logger.error(`Webpack find matched no module. Filter: ${printFilter(filter)}`);
        }

        return InnerComponent && <InnerComponent {...props} />;
    };

    WrapperComponent[SYM_LAZY_COMPONENT_INNER] = () => InnerComponent;

    waitFor(filter, (v: any) => {
        const parsedComponent = parse(v);
        InnerComponent = parsedComponent;
        Object.assign(WrapperComponent, parsedComponent);
    }, { isIndirect: true });

    if (IS_REPORTER && !isIndirect) {
        webpackSearchHistory.push(["findComponent", [WrapperComponent, filter]]);
    }

    if (InnerComponent !== null) return InnerComponent;

    return WrapperComponent as LazyComponentType<T>;
}

/**
 * Find the first component that is exported by the first prop name.
 *
 * @example findExportedComponent("FriendRow")
 * @example findExportedComponent("FriendRow", "Friend", FriendRow => React.memo(FriendRow))
 *
 * @param props A list of prop names to search the exports for
 * @param parse A function that takes the found component as its first argument and returns a component. Useful if you want to wrap the found component in something. Defaults to the original component
 * @returns The component if found, or a noop component
 */
export function findExportedComponent<T extends object = any>(...props: PropsFilter | [...PropsFilter, (component: ModuleExports) => LazyComponentType<T>]) {
    const parse = (typeof props.at(-1) === "function" ? props.pop() : m => m) as (component: ModuleExports) => LazyComponentType<T>;
    const newProps = props as PropsFilter;

    const filter = filters.byProps(...newProps);

    let InnerComponent = null as LazyComponentType<T> | null;

    let findFailedLogged = false;
    const WrapperComponent = (props: T) => {
        if (InnerComponent === null && !findFailedLogged) {
            findFailedLogged = true;
            logger.error(`Webpack find matched no module. Filter: ${printFilter(filter)}`);
        }

        return InnerComponent && <InnerComponent {...props} />;
    };

    WrapperComponent[SYM_LAZY_COMPONENT_INNER] = () => InnerComponent;

    waitFor(filter, (v: any) => {
        const parsedComponent = parse(v[newProps[0]]);
        InnerComponent = parsedComponent;
        Object.assign(WrapperComponent, parsedComponent);
    }, { isIndirect: true });

    if (IS_REPORTER) {
        webpackSearchHistory.push(["findExportedComponent", [WrapperComponent, ...newProps]]);
    }

    if (InnerComponent !== null) return InnerComponent;

    return WrapperComponent as LazyComponentType<T>;
}

/**
 * Find the first component in an export that includes all the given code.
 *
 * @example findComponentByCode(".Messages.USER_SETTINGS_PROFILE_COLOR_SELECT_COLOR")
 * @example findComponentByCode(".Messages.USER_SETTINGS_PROFILE_COLOR_SELECT_COLOR", ".BACKGROUND_PRIMARY)", ColorPicker => React.memo(ColorPicker))
 *
 * @param code A list of code to search each export for
 * @param parse A function that takes the found component as its first argument and returns a component. Useful if you want to wrap the found component in something. Defaults to the original component
 * @returns The component if found, or a noop component
 */
export function findComponentByCode<T extends object = any>(...code: CodeFilter | [...CodeFilter, (component: ModuleExports) => LazyComponentType<T>]) {
    const parse = (typeof code.at(-1) === "function" ? code.pop() : m => m) as (component: ModuleExports) => LazyComponentType<T>;
    const newCode = code as CodeFilter;

    const ComponentResult = findComponent<T>(filters.byComponentCode(...newCode), parse, { isIndirect: true });

    if (IS_REPORTER) {
        webpackSearchHistory.push(["findComponentByCode", [ComponentResult, ...newCode]]);
    }

    return ComponentResult;
}

/**
 * Find the first module exports or export that includes all the given props.
 *
 * @param props A list of props to search the module or exports for
 * @param parse A function that takes the find result as its first argument and returns something. Useful if you want to use a value from the find result, instead of all of it. Defaults to the find result itself
 */
export function findByProps<T = any>(...props: PropsFilter | [...PropsFilter, (module: ModuleExports) => T]) {
    const parse = (typeof props.at(-1) === "function" ? props.pop() : m => m) as (module: ModuleExports) => T;
    const newProps = props as PropsFilter;

    const result = find<T>(filters.byProps(...newProps), parse, { isIndirect: true });

    if (IS_REPORTER) {
        webpackSearchHistory.push(["findByProps", [result, ...newProps]]);
    }

    return result;
}

/**
 * Find the first prop value defined by the first prop name, which is in a module exports or export including all the given props.
 *
 * @example const getUser = findByPropsAndExtract("getUser", "fetchUser")
 *
 * @param props A list of props to search the module or exports for
 * @param parse A function that takes the find result as its first argument and returns something. Useful if you want to use a value from the find result, instead of all of it. Defaults to the find result itself
 */
export function findByPropsAndExtract<T = any>(...props: PropsFilter | [...PropsFilter, (module: ModuleExports) => T]) {
    const parse = (typeof props.at(-1) === "function" ? props.pop() : m => m) as (module: ModuleExports) => T;
    const newProps = props as PropsFilter;

    const result = find<T>(filters.byProps(...newProps), m => parse(m[newProps[0]]), { isIndirect: true });

    if (IS_REPORTER) {
        webpackSearchHistory.push(["findByPropsAndExtract", [result, ...newProps]]);
    }

    return result;
}

/**
 * Find the first export that includes all the given code.
 *
 * @param code A list of code to search each export for
 * @param parse A function that takes the find result as its first argument and returns something. Useful if you want to use a value from the find result, instead of all of it. Defaults to the find result itself
 */
export function findByCode<T = any>(...code: CodeFilter | [...CodeFilter, (module: ModuleExports) => T]) {
    const parse = (typeof code.at(-1) === "function" ? code.pop() : m => m) as (module: ModuleExports) => T;
    const newCode = code as CodeFilter;

    const result = find<T>(filters.byCode(...newCode), parse, { isIndirect: true });

    if (IS_REPORTER) {
        webpackSearchHistory.push(["findByCode", [result, ...newCode]]);
    }

    return result;
}

/**
 * Find a store by its name.
 *
 * @param name The store name
 */
export function findStore<T = GenericStore>(name: StoreNameFilter) {
    const result = find<T>(filters.byStoreName(name), m => m, { isIndirect: true });

    if (IS_REPORTER) {
        webpackSearchHistory.push(["findStore", [result, name]]);
    }

    return result;
}

/**
 * Find the module exports of the first module which the factory includes all the given code.
 *
 * @param code A list of code to search each factory for
 * @param parse A function that takes the find result as its first argument and returns something. Useful if you want to use a value from the find result, instead of all of it. Defaults to the find result itself
 */
export function findByFactoryCode<T = any>(...code: CodeFilter | [...CodeFilter, (module: ModuleExports) => T]) {
    const parse = (typeof code.at(-1) === "function" ? code.pop() : m => m) as (module: ModuleExports) => T;
    const newCode = code as CodeFilter;

    const result = find<T>(filters.byFactoryCode(...newCode), parse, { isIndirect: true });

    if (IS_REPORTER) {
        webpackSearchHistory.push(["findByFactoryCode", [result, ...newCode]]);
    }

    return result;
}

/**
 * Find the module exports of the first module which the factory includes all the given code,
 * then map them into an easily usable object via the specified mappers.
 *
 * @example
 * const Modals = mapMangledModule("headerIdIsManaged:", {
 *     openModal: filters.byCode("headerIdIsManaged:"),
 *     closeModal: filters.byCode("key==")
 * });
 *
 * @param code The code or list of code to search each factory for
 * @param mappers Mappers to create the non mangled exports object
 * @returns Unmangled exports as specified in mappers
 */
export function mapMangledModule<S extends PropertyKey>(code: string | RegExp | CodeFilter, mappers: Record<S, FilterFn>) {
    const mapping = {} as Record<S, any>;
    const setters = {} as Record<S, (innerValue: ModuleExports) => void>;

    for (const newName in mappers) {
        // Wrapper to select whether the parent factory filter or child mapper filter failed when the error is thrown
        const errorMsgWrapper = lazyString(() => `Webpack mapMangledModule ${callbackCalled ? "mapper" : "factory"} filter matched no module. Filter: ${printFilter(callbackCalled ? mappers[newName] : factoryFilter)}`);

        const [proxy, setInnerValue] = proxyInner(errorMsgWrapper, "Webpack find with proxy called on a primitive value.");
        mapping[newName] = proxy;
        setters[newName] = setInnerValue;
    }

    const factoryFilter = filters.byFactoryCode(...Array.isArray(code) ? code : [code]);

    let callbackCalled = false;
    waitFor(factoryFilter, exports => {
        callbackCalled = true;

        for (const exportKey in exports) {
            const exportValue = exports[exportKey];
            if (exportValue == null) continue;

            for (const newName in mappers) {
                const filter = mappers[newName];

                if (filter(exportValue)) {
                    setters[newName](exportValue);
                }
            }
        }
    }, { isIndirect: true });

    if (IS_REPORTER) {
        webpackSearchHistory.push(["mapMangledModule", [mapping, code, mappers]]);
    }

    if (callbackCalled) {
        for (const innerMap in mapping) {
            const innerValue = mapping[innerMap];

            if (innerValue[SYM_PROXY_INNER_VALUE] != null) {
                mapping[innerMap] = innerValue[SYM_PROXY_INNER_VALUE];
            }
        }
    }

    return mapping;
}

/**
 * Find the first module factory that includes all the given code.
 */
export function findModuleFactory(...code: CodeFilter) {
    const filter = filters.byFactoryCode(...code);

    const [proxy, setInnerValue] = proxyInner<AnyModuleFactory>(`Webpack module factory find matched no module. Filter: ${printFilter(filter)}`, "Webpack find with proxy called on a primitive value.");
    waitFor(filter, (_, { factory }) => setInnerValue(factory));

    if (proxy[SYM_PROXY_INNER_VALUE] != null) return proxy[SYM_PROXY_INNER_VALUE] as AnyModuleFactory;

    return proxy;
}

/**
 * This is just a wrapper around {@link proxyLazy} to make our reporter test for your webpack finds.
 *
 * Wraps the result of factory in a Proxy you can consume as if it wasn't lazy.
 * On first property access, the factory is evaluated.
 *
 * @param factory Factory returning the result
 * @param attempts How many times to try to evaluate the factory before giving up
 * @returns Result of factory function
 */
export function webpackDependantLazy<T = any>(factory: () => T, attempts?: number) {
    if (IS_REPORTER) webpackSearchHistory.push(["webpackDependantLazy", [factory]]);

    return proxyLazy<T>(factory, attempts);
}

/**
 * This is just a wrapper around {@link LazyComponent} to make our reporter test for your webpack finds.
 *
 * A lazy component. The factory method is called on first render.
 *
 * @param factory Function returning a Component
 * @param attempts How many times to try to get the component before giving up
 * @returns Result of factory function
 */
export function webpackDependantLazyComponent<T extends object = any>(factory: () => any, attempts?: number) {
    if (IS_REPORTER) webpackSearchHistory.push(["webpackDependantLazyComponent", [factory]]);

    return LazyComponent<T>(factory, attempts);
}

export const DefaultExtractAndLoadChunksRegex = /(?:(?:Promise\.all\(\[)?(\i\.e\("?[^)]+?"?\)[^\]]*?)(?:\]\))?|Promise\.resolve\(\))\.then\(\i\.bind\(\i,"?([^)]+?)"?\)\)/;
export const ChunkIdsRegex = /\("([^"]+?)"\)/g;

/**
 * Extract and load chunks using their entry point.
 *
 * @param code The code or list of code the module factory containing the lazy chunk loading must include
 * @param matcher A RegExp that returns the chunk ids array as the first capture group and the entry point id as the second. Defaults to a matcher that captures the first lazy chunk loading found in the module factory
 * @returns A function that returns a promise that resolves with a boolean whether the chunks were loaded, on first call
 */
export function extractAndLoadChunksLazy(code: string | RegExp | CodeFilter, matcher: RegExp = DefaultExtractAndLoadChunksRegex) {
    const module = findModuleFactory(...Array.isArray(code) ? code : [code]);

    const extractAndLoadChunks = makeLazy(async () => {
        if (module[SYM_PROXY_INNER_VALUE] == null) {
            const err = new Error("extractAndLoadChunks: Couldn't find module factory");

            if (!IS_DEV || devToolsOpen) {
                logger.warn(err, "Code:", code, "Matcher:", matcher);
                return false;
            } else {
                throw err; // Strict behaviour in DevBuilds to fail early and make sure the issue is found
            }
        }

        const match = String(module).match(canonicalizeMatch(matcher));
        if (!match) {
            const err = new Error("extractAndLoadChunks: Couldn't find chunk loading in module factory code");

            if (!IS_DEV || devToolsOpen) {
                logger.warn(err, "Code:", code, "Matcher:", matcher);
                return false;
            } else {
                throw err; // Strict behaviour in DevBuilds to fail early and make sure the issue is found
            }
        }

        const [, rawChunkIds, entryPointId] = match;
        if (Number.isNaN(Number(entryPointId))) {
            const err = new Error("extractAndLoadChunks: Matcher didn't return a capturing group with the chunk ids array, or the entry point id returned as the second group wasn't a number");

            if (!IS_DEV || devToolsOpen) {
                logger.warn(err, "Code:", code, "Matcher:", matcher);
                return false;
            } else {
                throw err; // Strict behaviour in DevBuilds to fail early and make sure the issue is found
            }
        }

        if (rawChunkIds) {
            const chunkIds = Array.from(rawChunkIds.matchAll(ChunkIdsRegex)).map(m => m[1]);
            await Promise.all(chunkIds.map(id => wreq.e(id)));
        }

        if (wreq.m[entryPointId] == null) {
            const err = new Error("extractAndLoadChunks: Entry point is not loaded in the module factories, perhaps one of the chunks failed to load");

            if (!IS_DEV || devToolsOpen) {
                logger.warn(err, "Code:", code, "Matcher:", matcher);
                return false;
            } else {
                throw err; // Strict behaviour in DevBuilds to fail early and make sure the issue is found
            }
        }

        wreq(entryPointId);
        return true;
    });

    if (IS_REPORTER) {
        webpackSearchHistory.push(["extractAndLoadChunks", [extractAndLoadChunks, code, matcher]]);
    }

    return extractAndLoadChunks;
}

export type CacheFindResult = {
    /** The find result. `undefined` if nothing was found */
    result?: ModuleExports;
    /** The id of the module exporting where the result was found. `undefined` if nothing was found */
    id?: PropertyKey;
    /** The key exporting the result. `null` if the find result was all the module exports, `undefined` if nothing was found */
    exportKey?: PropertyKey | null;
    /** The factory of the module exporting the result. `undefined` if nothing was found */
    factory?: AnyModuleFactory;
};

/**
 * Find the first export or module exports from an already required module that matches the filter.
 *
 * @param filter A function that takes an export or module exports and returns a boolean
 */
export const _cacheFind = traceFunction("cacheFind", function _cacheFind(filter: FilterFn): CacheFindResult {
    if (typeof filter !== "function")
        throw new Error("Invalid filter. Expected a function got " + typeof filter);

    for (const key in cache) {
        const mod = cache[key];
        if (!mod?.loaded || mod?.exports == null) continue;

<<<<<<< HEAD
        if (filter.$$vencordIsFactoryFilter && filter(wreq.m[key])) {
            return { result: mod.exports, id: key, exportKey: null, factory: wreq.m[key] as AnyModuleFactory };
=======
        if (filter.$$vencordIsFactoryFilter) {
            if (filter(wreq.m[key])) {
                return { result: mod.exports, id: key, exportKey: null, factory: wreq.m[key] };
            }

            continue;
>>>>>>> 56477d4e
        }

        if (filter(mod.exports)) {
            return { result: mod.exports, id: key, exportKey: null, factory: wreq.m[key] as AnyModuleFactory };
        }

        if (typeof mod.exports !== "object") {
            continue;
        }

        if (mod.exports.default != null && filter(mod.exports.default)) {
            return { result: mod.exports.default, id: key, exportKey: "default ", factory: wreq.m[key] as AnyModuleFactory };
        }

        for (const exportKey in mod.exports) if (exportKey.length <= 3) {
            const exportValue = mod.exports[exportKey];

            if (exportValue != null && filter(exportValue)) {
                return { result: exportValue, id: key, exportKey, factory: wreq.m[key] as AnyModuleFactory };
            }
        }
    }

    return {};
});

/**
 * Find the first export or module exports from an already required module that matches the filter.
 *
 * @param filter A function that takes an export or module exports and returns a boolean
 * @returns The found export or module exports, or undefined
 */
export function cacheFind(filter: FilterFn) {
    const cacheFindResult = _cacheFind(filter);

    return cacheFindResult.result;
}

/**
 * Find the the export or module exports from an all the required modules that match the filter.
 *
 * @param filter A function that takes an export or module exports and returns a boolean
 * @returns An array of all the found export or module exports
 */
export function cacheFindAll(filter: FilterFn) {
    if (typeof filter !== "function")
        throw new Error("Invalid filter. Expected a function got " + typeof filter);

    const ret: ModuleExports[] = [];
    for (const key in cache) {
        const mod = cache[key];
        if (!mod?.loaded || mod?.exports == null) continue;

        if (filter.$$vencordIsFactoryFilter) {
            if (filter(wreq.m[key])) {
                ret.push(mod.exports);
            }

            continue;
        }

        if (filter(mod.exports)) {
            ret.push(mod.exports);
        }

        if (typeof mod.exports !== "object") {
            continue;
        }

        if (mod.exports.default != null && filter(mod.exports.default)) {
            ret.push(mod.exports.default);
        }

        for (const exportKey in mod.exports) if (exportKey.length <= 3) {
            const exportValue = mod.exports[exportKey];

            if (exportValue != null && filter(exportValue)) {
                ret.push(exportValue);
                break;
            }
        }
    }

    return ret;
}

/**
 * Same as {@link cacheFind} but in bulk.
 *
 * @param filterFns Array of filters
 * @returns Array of results in the same order as the passed filters
 */
export const cacheFindBulk = traceFunction("cacheFindBulk", function cacheFindBulk(...filterFns: FilterFn[]) {
    if (!Array.isArray(filterFns)) {
        throw new Error("Invalid filters. Expected function[] got " + typeof filterFns);
    }

    const { length } = filterFns;

    if (length === 0) {
        throw new Error("Expected at least two filters.");
    }

    if (length === 1) {
        if (IS_DEV) {
            throw new Error("bulk called with only one filter. Use find");
        }

        return [cacheFind(filterFns[0])];
    }

    let found = 0;
    const results: ModuleExports[] = Array(length);

    const filters = [...filterFns] as Array<FilterFn | undefined>;

    outer:
    for (const key in cache) {
        const mod = cache[key];
        if (!mod?.loaded || mod?.exports == null) continue;

        for (let i = 0; i < length; i++) {
            const filter = filters[i];
            if (filter == null) continue;

            if (filter.$$vencordIsFactoryFilter) {
                if (filter(wreq.m[key])) {
                    results[i] = mod.exports;
                    filters[i] = undefined;

                    if (++found === length) break outer;
                }

                break;
            }

            if (filter(mod.exports)) {
                results[i] = mod.exports;
                filters[i] = undefined;

                if (++found === length) break outer;
                break;
            }

            if (typeof mod.exports !== "object") {
                break;
            }

            if (mod.exports.default != null && filter(mod.exports.default)) {
                results[i] = mod.exports.default;
                filters[i] = undefined;

                if (++found === length) break outer;
                continue;
            }

            for (const exportKey in mod.exports) if (exportKey.length <= 3) {
                const exportValue = mod.exports[exportKey];

                if (exportValue != null && filter(mod.exports[key])) {
                    results[i] = exportValue;
                    filters[i] = undefined;

                    if (++found === length) break outer;
                    break;
                }
            }
        }
    }

    if (found !== length) {
        const err = new Error(`Got ${length} filters, but only found ${found} modules!`);

        if (!IS_DEV || devToolsOpen) {
            logger.warn(err);
            return null;
        } else {
            throw err; // Strict behaviour in DevBuilds to fail early and make sure the issue is found
        }
    }

    return results;
});

/**
 * Find the id of the first already loaded module factory that includes all the given code.
 */
export const cacheFindModuleId = traceFunction("cacheFindModuleId", function cacheFindModuleId(...code: CodeFilter) {
    for (const id in wreq.m) {
        if (stringMatches(String(wreq.m[id]), code)) return id;
    }

    const err = new Error("Didn't find module with code(s):\n" + code.join("\n"));

    if (!IS_DEV || devToolsOpen) {
        logger.warn(err);
    } else {
        throw err; // Strict behaviour in DevBuilds to fail early and make sure the issue is found
    }
});

/**
 * Find the first already loaded module factory that includes all the given code.
 */
export const cacheFindModuleFactory = traceFunction("cacheFindModuleFactory", function cacheFindModuleFactory(...code: CodeFilter) {
    const id = cacheFindModuleId(...code);
    if (id == null) return;

    return wreq.m[id];
});

/**
 * Search modules by keyword. This searches the factory methods,
 * meaning you can search all sorts of things, methodName, strings somewhere in the code, etc.
 *
 * @param code One or more strings or regexes
 * @returns Mapping of found modules
 */
export function search(...code: CodeFilter) {
    const results: WebpackRequire["m"] = {};
    const factories = wreq.m;

    for (const id in factories) {
        const factory = factories[id];

        if (stringMatches(String(factory), code)) {
            results[id] = factory;
        }
    }

    return results;
}

/**
 * Extract a specific module by id into its own Source File. This has no effect on
 * the code, it is only useful to be able to look at a specific module without having
 * to view a massive file. extract then returns the extracted module so you can jump to it.
 * As mentioned above, note that this extracted module is not actually used,
 * so putting breakpoints or similar will have no effect.
 *
 * @param id The id of the module to extract
 */
export function extract(id: PropertyKey) {
    const factory = wreq.m[id];
    if (!factory) return null;

    const code = `
// [EXTRACTED] WebpackModule${String(id)}
// WARNING: This module was extracted to be more easily readable.
//          This module is NOT ACTUALLY USED! This means putting breakpoints will have NO EFFECT!!

0,${String(factory)}
//# sourceURL=ExtractedWebpackModule${String(id)}
`;
    const extracted: ModuleFactory = (0, eval)(code);
    return extracted;
}

function deprecatedRedirect<T extends (...args: any[]) => any>(oldMethod: string, newMethod: string, redirect: T): T {
    return ((...args: Parameters<T>) => {
        logger.warn(`Method ${oldMethod} is deprecated. Use ${newMethod} instead. For more information read https://github.com/Vendicated/Vencord/pull/2409#issue-2277161516`);
        return redirect(...args);
    }) as T;
}

/**
 * @deprecated Use {@link webpackDependantLazy} instead
 *
 * This is just a wrapper around {@link proxyLazy} to make our reporter test for your webpack finds.
 *
 * Wraps the result of factory in a Proxy you can consume as if it wasn't lazy.
 * On first property access, the factory is evaluated.
 *
 * @param factory Factory returning the result
 * @param attempts How many times to try to evaluate the factory before giving up
 * @returns Result of factory function
 */
export const proxyLazyWebpack = deprecatedRedirect("proxyLazyWebpack", "webpackDependantLazy", webpackDependantLazy);

/**
 * @deprecated Use {@link webpackDependantLazyComponent} instead
 *
 * This is just a wrapper around {@link LazyComponent} to make our reporter test for your webpack finds.
 *
 * A lazy component. The factory method is called on first render.
 *
 * @param factory Function returning a Component
 * @param attempts How many times to try to get the component before giving up
 * @returns Result of factory function
 */
export const LazyComponentWebpack = deprecatedRedirect("LazyComponentWebpack", "webpackDependantLazyComponent", webpackDependantLazyComponent);

/**
 * @deprecated Use {@link find} instead
 *
 * Find the first module that matches the filter, lazily
 */
export const findLazy = deprecatedRedirect("findLazy", "find", find);

/**
 * @deprecated Use {@link findByProps} instead
 *
 * Find the first module that has the specified properties, lazily
 */
export const findByPropsLazy = deprecatedRedirect("findByPropsLazy", "findByProps", findByProps);

/**
 * @deprecated Use {@link findByCode} instead
 *
 * Find the first function that includes all the given code, lazily
 */
export const findByCodeLazy = deprecatedRedirect("findByCodeLazy", "findByCode", findByCode);

/**
 * @deprecated Use {@link findStore} instead
 *
 * Find a store by its displayName, lazily
 */
export const findStoreLazy = deprecatedRedirect("findStoreLazy", "findStore", findStore);

/**
 * @deprecated Use {@link findComponent} instead
 *
 * Finds the first component that matches the filter, lazily.
 */
export const findComponentLazy = deprecatedRedirect("findComponentLazy", "findComponent", findComponent);

/**
 * @deprecated Use {@link findComponentByCode} instead
 *
 * Finds the first component that includes all the given code, lazily
 */
export const findComponentByCodeLazy = deprecatedRedirect("findComponentByCodeLazy", "findComponentByCode", findComponentByCode);

/**
 * @deprecated Use {@link findExportedComponent} instead
 *
 * Finds the first component that is exported by the first prop name, lazily
 */
export const findExportedComponentLazy = deprecatedRedirect("findExportedComponentLazy", "findExportedComponent", findExportedComponent);

/**
 * @deprecated Use {@link mapMangledModule} instead
 *
 * {@link mapMangledModule}, lazy.
 *
 * Finds a mangled module by the provided code "code" (must be unique and can be anywhere in the module)
 * then maps it into an easily usable module via the specified mappers.
 *
 * @param code The code to look for
 * @param mappers Mappers to create the non mangled exports
 * @returns Unmangled exports as specified in mappers
 *
 * @example mapMangledModule("headerIdIsManaged:", {
 *             openModal: filters.byCode("headerIdIsManaged:"),
 *             closeModal: filters.byCode("key==")
 *          })
 */
export const mapMangledModuleLazy = deprecatedRedirect("mapMangledModuleLazy", "mapMangledModule", mapMangledModule);

/**
 * @deprecated Use {@link cacheFindAll} instead
 */
export const findAll = deprecatedRedirect("findAll", "cacheFindAll", cacheFindAll);

/**
 * @deprecated Use {@link cacheFindBulk} instead
 *
 * Same as {@link cacheFind} but in bulk
 *
 * @param filterFns Array of filters. Please note that this array will be modified in place, so if you still
 *                  need it afterwards, pass a copy.
 * @returns Array of results in the same order as the passed filters
 */
export const findBulk = deprecatedRedirect("findBulk", "cacheFindBulk", cacheFindBulk);

/**
 * @deprecated Use {@link cacheFindModuleId} instead
 *
 * Find the id of the first module factory that includes all the given code
 * @returns string or null
 */
export const findModuleId = deprecatedRedirect("findModuleId", "cacheFindModuleId", cacheFindModuleId);<|MERGE_RESOLUTION|>--- conflicted
+++ resolved
@@ -637,17 +637,12 @@
         const mod = cache[key];
         if (!mod?.loaded || mod?.exports == null) continue;
 
-<<<<<<< HEAD
-        if (filter.$$vencordIsFactoryFilter && filter(wreq.m[key])) {
-            return { result: mod.exports, id: key, exportKey: null, factory: wreq.m[key] as AnyModuleFactory };
-=======
         if (filter.$$vencordIsFactoryFilter) {
             if (filter(wreq.m[key])) {
-                return { result: mod.exports, id: key, exportKey: null, factory: wreq.m[key] };
+                return { result: mod.exports, id: key, exportKey: null, factory: wreq.m[key] as AnyModuleFactory };
             }
 
             continue;
->>>>>>> 56477d4e
         }
 
         if (filter(mod.exports)) {
