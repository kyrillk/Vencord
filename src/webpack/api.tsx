--- conflicted
+++ resolved
@@ -68,17 +68,12 @@
     }, 0);
 }
 
-<<<<<<< HEAD
-export type FilterFn = ((module: ModuleExports) => boolean) & {
-    $$vencordProps?: string[];
-=======
 export type PropsFilter = Array<string>;
 export type CodeFilter = Array<string | RegExp>;
 export type StoreNameFilter = string;
 
-export type FilterFn = ((module: any) => boolean) & {
+export type FilterFn = ((module: ModuleExports) => boolean) & {
     $$vencordProps?: Array<string | RegExp>;
->>>>>>> c7e49672
     $$vencordIsFactoryFilter?: boolean;
 };
 
@@ -282,15 +277,9 @@
  * @param parse A function that takes the found component as its first argument and returns a component. Useful if you want to wrap the found component in something. Defaults to the original component
  * @returns The component if found, or a noop component
  */
-<<<<<<< HEAD
-export function findExportedComponent<T extends object = any>(...props: string[] | [...string[], (component: ModuleExports) => LazyComponentType<T>]) {
+export function findExportedComponent<T extends object = any>(...props: PropsFilter | [...PropsFilter, (component: ModuleExports) => LazyComponentType<T>]) {
     const parse = (typeof props.at(-1) === "function" ? props.pop() : m => m) as (component: ModuleExports) => LazyComponentType<T>;
-    const newProps = props as string[];
-=======
-export function findExportedComponent<T extends object = any>(...props: PropsFilter | [...PropsFilter, (component: any) => LazyComponentType<T>]) {
-    const parse = (typeof props.at(-1) === "function" ? props.pop() : m => m) as (component: any) => LazyComponentType<T>;
     const newProps = props as PropsFilter;
->>>>>>> c7e49672
 
     const filter = filters.byProps(...newProps);
 
@@ -333,15 +322,9 @@
  * @param parse A function that takes the found component as its first argument and returns a component. Useful if you want to wrap the found component in something. Defaults to the original component
  * @returns The component if found, or a noop component
  */
-<<<<<<< HEAD
-export function findComponentByCode<T extends object = any>(...code: string[] | [...string[], (component: ModuleExports) => LazyComponentType<T>]) {
+export function findComponentByCode<T extends object = any>(...code: CodeFilter | [...CodeFilter, (component: ModuleExports) => LazyComponentType<T>]) {
     const parse = (typeof code.at(-1) === "function" ? code.pop() : m => m) as (component: ModuleExports) => LazyComponentType<T>;
-    const newCode = code as string[];
-=======
-export function findComponentByCode<T extends object = any>(...code: CodeFilter | [...CodeFilter, (component: any) => LazyComponentType<T>]) {
-    const parse = (typeof code.at(-1) === "function" ? code.pop() : m => m) as (component: any) => LazyComponentType<T>;
     const newCode = code as CodeFilter;
->>>>>>> c7e49672
 
     const ComponentResult = findComponent<T>(filters.byComponentCode(...newCode), parse, { isIndirect: true });
 
@@ -358,15 +341,9 @@
  * @param props A list of props to search the module or exports for
  * @param parse A function that takes the find result as its first argument and returns something. Useful if you want to use a value from the find result, instead of all of it. Defaults to the find result itself
  */
-<<<<<<< HEAD
-export function findByProps<T = any>(...props: string[] | [...string[], (module: ModuleExports) => T]) {
+export function findByProps<T = any>(...props: PropsFilter | [...PropsFilter, (module: ModuleExports) => T]) {
     const parse = (typeof props.at(-1) === "function" ? props.pop() : m => m) as (module: ModuleExports) => T;
-    const newProps = props as string[];
-=======
-export function findByProps<T = any>(...props: PropsFilter | [...PropsFilter, (mod: any) => T]) {
-    const parse = (typeof props.at(-1) === "function" ? props.pop() : m => m) as (mod: any) => T;
     const newProps = props as PropsFilter;
->>>>>>> c7e49672
 
     const result = find<T>(filters.byProps(...newProps), parse, { isIndirect: true });
 
@@ -385,15 +362,9 @@
  * @param props A list of props to search the module or exports for
  * @param parse A function that takes the find result as its first argument and returns something. Useful if you want to use a value from the find result, instead of all of it. Defaults to the find result itself
  */
-<<<<<<< HEAD
-export function findByPropsAndExtract<T = any>(...props: string[] | [...string[], (module: ModuleExports) => T]) {
+export function findByPropsAndExtract<T = any>(...props: PropsFilter | [...PropsFilter, (module: ModuleExports) => T]) {
     const parse = (typeof props.at(-1) === "function" ? props.pop() : m => m) as (module: ModuleExports) => T;
-    const newProps = props as string[];
-=======
-export function findByPropsAndExtract<T = any>(...props: PropsFilter | [...PropsFilter, (mod: any) => T]) {
-    const parse = (typeof props.at(-1) === "function" ? props.pop() : m => m) as (mod: any) => T;
     const newProps = props as PropsFilter;
->>>>>>> c7e49672
 
     const result = find<T>(filters.byProps(...newProps), m => parse(m[newProps[0]]), { isIndirect: true });
 
@@ -410,15 +381,9 @@
  * @param code A list of code to search each export for
  * @param parse A function that takes the find result as its first argument and returns something. Useful if you want to use a value from the find result, instead of all of it. Defaults to the find result itself
  */
-<<<<<<< HEAD
-export function findByCode<T = any>(...code: string[] | [...string[], (module: ModuleExports) => T]) {
+export function findByCode<T = any>(...code: CodeFilter | [...CodeFilter, (module: ModuleExports) => T]) {
     const parse = (typeof code.at(-1) === "function" ? code.pop() : m => m) as (module: ModuleExports) => T;
-    const newCode = code as string[];
-=======
-export function findByCode<T = any>(...code: CodeFilter | [...CodeFilter, (mod: any) => T]) {
-    const parse = (typeof code.at(-1) === "function" ? code.pop() : m => m) as (mod: any) => T;
     const newCode = code as CodeFilter;
->>>>>>> c7e49672
 
     const result = find<T>(filters.byCode(...newCode), parse, { isIndirect: true });
 
@@ -450,15 +415,9 @@
  * @param code A list of code to search each factory for
  * @param parse A function that takes the find result as its first argument and returns something. Useful if you want to use a value from the find result, instead of all of it. Defaults to the find result itself
  */
-<<<<<<< HEAD
-export function findByFactoryCode<T = any>(...code: string[] | [...string[], (module: ModuleExports) => T]) {
+export function findByFactoryCode<T = any>(...code: CodeFilter | [...CodeFilter, (module: ModuleExports) => T]) {
     const parse = (typeof code.at(-1) === "function" ? code.pop() : m => m) as (module: ModuleExports) => T;
-    const newCode = code as string[];
-=======
-export function findByFactoryCode<T = any>(...code: CodeFilter | [...CodeFilter, (mod: any) => T]) {
-    const parse = (typeof code.at(-1) === "function" ? code.pop() : m => m) as (mod: any) => T;
     const newCode = code as CodeFilter;
->>>>>>> c7e49672
 
     const result = find<T>(filters.byFactoryCode(...newCode), parse, { isIndirect: true });
 
@@ -891,13 +850,8 @@
  * @param code One or more strings or regexes
  * @returns Mapping of found modules
  */
-<<<<<<< HEAD
-export function search(...filters: Array<string | RegExp>) {
+export function search(...code: CodeFilter) {
     const results: WebpackRequire["m"] = {};
-=======
-export function search(...code: CodeFilter) {
-    const results = {} as Record<number, Function>;
->>>>>>> c7e49672
     const factories = wreq.m;
 
     for (const id in factories) {
