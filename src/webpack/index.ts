--- conflicted
+++ resolved
@@ -16,11 +16,6 @@
  * along with this program.  If not, see <https://www.gnu.org/licenses/>.
 */
 
-<<<<<<< HEAD
-export * as Common from "./common";
-export * from "./webpack";
-export * from "./wreq.d";
-=======
 export * from "./api";
 export * as Common from "./common";
->>>>>>> ba6d3c7e
+export * from "./wreq.d";