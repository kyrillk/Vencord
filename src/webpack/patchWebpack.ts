/*
 * Vencord, a Discord client mod
<<<<<<< HEAD
 * Copyright (c) 2024 Vendicated and contributors
=======
 * Copyright (c) 2024 Vendicated, Nuckyz, and contributors
>>>>>>> f345484e
 * SPDX-License-Identifier: GPL-3.0-or-later
 */

import { Settings } from "@api/Settings";
import { Logger } from "@utils/Logger";
import { interpolateIfDefined } from "@utils/misc";
import { canonicalizeReplacement } from "@utils/patches";
import { PatchReplacement } from "@utils/types";

import { traceFunction } from "../debug/Tracer";
import { patches } from "../plugins";
<<<<<<< HEAD
import { _initWebpack, factoryListeners, ModuleFactory, moduleListeners, waitForSubscriptions, WebpackRequire, wreq } from ".";

type PatchedModuleFactory = ModuleFactory & {
    $$vencordOriginal?: ModuleFactory;
};

type PatchedModuleFactories = Record<PropertyKey, PatchedModuleFactory>;

const logger = new Logger("WebpackInterceptor", "#8caaee");

/** A set with all the module factories objects */
const allModuleFactories = new Set<PatchedModuleFactories>();

function defineModulesFactoryGetter(id: PropertyKey, factory: PatchedModuleFactory) {
    for (const moduleFactories of allModuleFactories) {
        Reflect.defineProperty(moduleFactories, id, {
            configurable: true,
            enumerable: true,

            get() {
                // $$vencordOriginal means the factory is already patched
                if (factory.$$vencordOriginal != null) {
                    return factory;
                }

                // This patches factories if eagerPatches are disabled
                return (factory = patchFactory(id, factory));
            },
            set(v: ModuleFactory) {
                if (factory.$$vencordOriginal != null) {
                    factory.$$vencordOriginal = v;
                } else {
                    factory = v;
                }
            }
        });
    }
}

const moduleFactoriesHandler: ProxyHandler<PatchedModuleFactories> = {
    set: (target, p, newValue, receiver) => {
        // If the property is not a number, we are not dealing with a module factory
        if (Number.isNaN(Number(p))) {
            return Reflect.set(target, p, newValue, receiver);
        }

        const existingFactory = Reflect.get(target, p, target);

        if (!Settings.eagerPatches) {
            // If existingFactory exists, its either wrapped in defineModuleFactoryGetter, or it has already been required
            // so call Reflect.set with the new original and let the correct logic apply (normal set, or defineModuleFactoryGetter setter)
            if (existingFactory != null) {
                return Reflect.set(target, p, newValue, receiver);
            }

            defineModulesFactoryGetter(p, newValue);
            return true;
        }

        // Check if this factory is already patched
        if (existingFactory?.$$vencordOriginal != null) {
            existingFactory.$$vencordOriginal = newValue;
            return true;
        }

        const patchedFactory = patchFactory(p, newValue);

        // Modules are only patched once, so we need to set the patched factory on all the modules
        for (const moduleFactories of allModuleFactories) {
            Reflect.defineProperty(moduleFactories, p, {
                value: patchedFactory,
                configurable: true,
                enumerable: true,
                writable: true
            });
        }

        return true;
    }
};

// wreq.m is the Webpack object containing module factories.
// This is pre-populated with module factories, and is also populated via webpackGlobal.push
// The sentry module also has their own Webpack with a pre-populated module factories object, so this also targets that
// We wrap it with our proxy, which is responsible for patching the module factories, or setting up getters for them
// If this is the main Webpack, we also set up the internal references to WebpackRequire
Reflect.defineProperty(Function.prototype, "m", {
    configurable: true,

    set(this: WebpackRequire, moduleFactories: PatchedModuleFactories) {
        // When using React DevTools or other extensions, we may also catch their Webpack here.
        // This ensures we actually got the right ones
        const { stack } = new Error();
        if ((stack?.includes("discord.com") || stack?.includes("discordapp.com")) && !Array.isArray(moduleFactories)) {
            const fileName = stack.match(/\/assets\/(.+?\.js)/)?.[1];
            logger.info("Found Webpack module factories" + interpolateIfDefined` in ${fileName}`);

            // setImmediate to clear this property setter if this is not the main Webpack
            // If this is the main Webpack, wreq.m will always be set before the timeout runs
            const setterTimeout = setTimeout(() => Reflect.deleteProperty(this, "p"), 0);
            Reflect.defineProperty(this, "p", {
                configurable: true,

                set(this: WebpackRequire, bundlePath: WebpackRequire["p"]) {
                    if (bundlePath !== "/assets/") return;

                    logger.info("Main Webpack found" + interpolateIfDefined` in ${fileName}` + ", initializing internal references to WebpackRequire");
                    _initWebpack(this);
                    clearTimeout(setterTimeout);

                    Reflect.defineProperty(this, "p", {
                        value: bundlePath,
                        configurable: true,
                        enumerable: true,
                        writable: true
                    });
                }
            });

            // This needs to be added before the loop below
            allModuleFactories.add(moduleFactories);

            for (const id in moduleFactories) {
                // If we have eagerPatches enabled we have to patch the pre-populated factories
                if (Settings.eagerPatches) {
                    moduleFactories[id] = patchFactory(id, moduleFactories[id]);
                } else {
                    defineModulesFactoryGetter(id, moduleFactories[id]);
                }
            }

            Reflect.defineProperty(moduleFactories, Symbol.toStringTag, {
                value: "ModuleFactories",
                configurable: true,
                writable: true,
                enumerable: false
            });
            moduleFactories = new Proxy(moduleFactories, moduleFactoriesHandler);
        }

        Reflect.defineProperty(this, "m", {
            value: moduleFactories,
            configurable: true,
            enumerable: true,
            writable: true
        });
    }
});

let wreqFallbackApplied = false;

=======
import { _initWebpack, factoryListeners, ModuleFactory, moduleListeners, subscriptions, WebpackRequire, wreq } from ".";

type PatchedModuleFactory = ModuleFactory & {
    $$vencordOriginal?: ModuleFactory;
};

type PatchedModuleFactories = Record<PropertyKey, PatchedModuleFactory>;

const logger = new Logger("WebpackInterceptor", "#8caaee");

/** A set with all the module factories objects */
const allModuleFactories = new Set<PatchedModuleFactories>();
/** Whether we tried to fallback to factory WebpackRequire, or disabled patches */
let wreqFallbackApplied = false;

// wreq.m is the Webpack object containing module factories.
// We wrap it with our proxy, which is responsible for patching the module factories when they are set, or definining getters for the patched versions.
// If this is the main Webpack, we also set up the internal references to WebpackRequire.
// wreq.m is pre-populated with module factories, and is also populated via webpackGlobal.push
// The sentry module also has their own Webpack with a pre-populated wreq.m, so this also patches the sentry module factories.
Reflect.defineProperty(Function.prototype, "m", {
    configurable: true,

    set(this: WebpackRequire, moduleFactories: PatchedModuleFactories) {
        // When using React DevTools or other extensions, we may also catch their Webpack here.
        // This ensures we actually got the right ones.
        const { stack } = new Error();
        if ((stack?.includes("discord.com") || stack?.includes("discordapp.com")) && !Array.isArray(moduleFactories)) {
            const fileName = stack.match(/\/assets\/(.+?\.js)/)?.[1];
            logger.info("Found Webpack module factories" + interpolateIfDefined` in ${fileName}`);

            // Define a setter for the bundlePath property of WebpackRequire. Only the main Webpack has this property.
            // So if the setter is called, this means we can initialize the internal references to WebpackRequire.
            Reflect.defineProperty(this, "p", {
                configurable: true,

                set(this: WebpackRequire, bundlePath: WebpackRequire["p"]) {
                    if (bundlePath !== "/assets/") return;

                    logger.info("Main Webpack found" + interpolateIfDefined` in ${fileName}` + ", initializing internal references to WebpackRequire");
                    _initWebpack(this);
                    clearTimeout(setterTimeout);

                    Reflect.defineProperty(this, "p", {
                        value: bundlePath,
                        configurable: true,
                        enumerable: true,
                        writable: true
                    });
                }
            });
            // setImmediate to clear this property setter if this is not the main Webpack.
            // If this is the main Webpack, wreq.m will always be set before the timeout runs.
            const setterTimeout = setTimeout(() => Reflect.deleteProperty(this, "p"), 0);

            // This needs to be added before the loop below
            allModuleFactories.add(moduleFactories);

            // Patch the pre-populated factories
            for (const id in moduleFactories) {
                if (Settings.eagerPatches) {
                    // Patches the factory directly
                    moduleFactories[id] = patchFactory(id, moduleFactories[id]);
                } else {
                    // Define a getter for the patched version
                    defineModulesFactoryGetter(id, moduleFactories[id]);
                }
            }

            Reflect.defineProperty(moduleFactories, Symbol.toStringTag, {
                value: "ModuleFactories",
                configurable: true,
                writable: true,
                enumerable: false
            });

            // The proxy responsible for patching the module factories when they are set, or definining getters for the patched versions
            moduleFactories = new Proxy(moduleFactories, moduleFactoriesHandler);
        }

        Reflect.defineProperty(this, "m", {
            value: moduleFactories,
            configurable: true,
            enumerable: true,
            writable: true
        });
    }
});

/**
 * Define the getter for returning the patched version of the module factory. This only executes and patches the factory when its accessed for the first time.
 *
 * It is what patches factories when eagerPatches are disabled.
 *
 * The factory argument will become the patched version of the factory once it is accessed.
 * @param id The id of the module
 * @param factory The original or patched module factory
 */
function defineModulesFactoryGetter(id: PropertyKey, factory: PatchedModuleFactory) {
    // Define the getter in all the module factories objects. Patches are only executed once, so make sure all module factories object
    // have the the patched version
    for (const moduleFactories of allModuleFactories) {
        Reflect.defineProperty(moduleFactories, id, {
            configurable: true,
            enumerable: true,

            get() {
                // $$vencordOriginal means the factory is already patched
                if (factory.$$vencordOriginal != null) {
                    return factory;
                }

                return (factory = patchFactory(id, factory));
            },
            set(v: ModuleFactory) {
                if (factory.$$vencordOriginal != null) {
                    factory.$$vencordOriginal = v;
                } else {
                    factory = v;
                }
            }
        });
    }
}

const moduleFactoriesHandler: ProxyHandler<PatchedModuleFactories> = {
    // The set trap for patching or defining getters for the module factories when new module factories are loaded
    set: (target, p, newValue, receiver) => {
        // If the property is not a number, we are not dealing with a module factory
        if (Number.isNaN(Number(p))) {
            return Reflect.set(target, p, newValue, receiver);
        }

        const existingFactory = Reflect.get(target, p, target);

        if (!Settings.eagerPatches) {
            // If existingFactory exists, its either wrapped in defineModuleFactoryGetter, or it has already been required
            // so call Reflect.set with the new original and let the correct logic apply (normal set, or defineModuleFactoryGetter setter)
            if (existingFactory != null) {
                return Reflect.set(target, p, newValue, receiver);
            }

            // eagerPatches are disabled, so set up the getter for the patched version
            defineModulesFactoryGetter(p, newValue);
            return true;
        }

        // Check if this factory is already patched
        if (existingFactory?.$$vencordOriginal != null) {
            existingFactory.$$vencordOriginal = newValue;
            return true;
        }

        const patchedFactory = patchFactory(p, newValue);

        // If multiple Webpack instances exist, when new a new module is loaded, it will be set in all the module factories objects.
        // Because patches are only executed once, we need to set the patched version in all of them, to avoid the Webpack instance
        // that uses the factory to contain the original factory instead of the patched, in case it was set first in another instance
        for (const moduleFactories of allModuleFactories) {
            Reflect.defineProperty(moduleFactories, p, {
                value: patchedFactory,
                configurable: true,
                enumerable: true,
                writable: true
            });
        }

        return true;
    }
};
/**
 * Patches a module factory.
 *
 * The factory argument will become the patched version of the factory.
 * @param id The id of the module
 * @param factory The original or patched module factory
 * @returns The wrapper for the patched module factory
 */
>>>>>>> f345484e
function patchFactory(id: PropertyKey, factory: ModuleFactory) {
    const originalFactory = factory;

    for (const factoryListener of factoryListeners) {
        try {
            factoryListener(originalFactory);
        } catch (err) {
            logger.error("Error in Webpack factory listener:\n", err, factoryListener);
        }
    }

    const patchedBy = new Set<string>();

    // Discords Webpack chunks for some ungodly reason contain random
    // newlines. Cyn recommended this workaround and it seems to work fine,
    // however this could potentially break code, so if anything goes weird,
    // this is probably why.
    // Additionally, `[actual newline]` is one less char than "\n", so if Discord
    // ever targets newer browsers, the minifier could potentially use this trick and
    // cause issues.
    //
    // 0, prefix is to turn it into an expression: 0,function(){} would be invalid syntax without the 0,
    let code: string = "0," + String(factory).replaceAll("\n", "");

    for (let i = 0; i < patches.length; i++) {
        const patch = patches[i];
        if (patch.predicate && !patch.predicate()) continue;

        const moduleMatches = typeof patch.find === "string"
            ? code.includes(patch.find)
            : patch.find.test(code);

        if (!moduleMatches) continue;

        patchedBy.add(patch.plugin);

        const executePatch = traceFunction(`patch by ${patch.plugin}`, (match: string | RegExp, replace: string) => code.replace(match, replace));
        const previousCode = code;
        const previousFactory = factory;

        // We change all patch.replacement to array in plugins/index
        for (const replacement of patch.replacement as PatchReplacement[]) {
            if (replacement.predicate && !replacement.predicate()) continue;

            const lastCode = code;
            const lastFactory = factory;

            canonicalizeReplacement(replacement, patch.plugin);

            try {
                const newCode = executePatch(replacement.match, replacement.replace as string);
                if (newCode === code) {
                    if (!patch.noWarn) {
                        logger.warn(`Patch by ${patch.plugin} had no effect (Module id is ${String(id)}): ${replacement.match}`);
                        if (IS_DEV) {
                            logger.debug("Function Source:\n", code);
                        }
                    }

                    if (patch.group) {
                        logger.warn(`Undoing patch group ${patch.find} by ${patch.plugin} because replacement ${replacement.match} had no effect`);
                        code = previousCode;
                        factory = previousFactory;
                        patchedBy.delete(patch.plugin);
                        break;
                    }

                    continue;
                }

                code = newCode;
                factory = (0, eval)(`// Webpack Module ${String(id)} - Patched by ${[...patchedBy].join(", ")}\n${newCode}\n//# sourceURL=WebpackModule${String(id)}`);
            } catch (err) {
                logger.error(`Patch by ${patch.plugin} errored (Module id is ${String(id)}): ${replacement.match}\n`, err);

                if (IS_DEV) {
                    const changeSize = code.length - lastCode.length;
                    const match = lastCode.match(replacement.match)!;

                    // Use 200 surrounding characters of context
                    const start = Math.max(0, match.index! - 200);
                    const end = Math.min(lastCode.length, match.index! + match[0].length + 200);
                    // (changeSize may be negative)
                    const endPatched = end + changeSize;

                    const context = lastCode.slice(start, end);
                    const patchedContext = code.slice(start, endPatched);

                    // inline require to avoid including it in !IS_DEV builds
                    const diff = (require("diff") as typeof import("diff")).diffWordsWithSpace(context, patchedContext);
                    let fmt = "%c %s ";
                    const elements = [] as string[];
                    for (const d of diff) {
                        const color = d.removed
                            ? "red"
                            : d.added
                                ? "lime"
                                : "grey";
                        fmt += "%c%s";
                        elements.push("color:" + color, d.value);
                    }

                    logger.errorCustomFmt(...Logger.makeTitle("white", "Before"), context);
                    logger.errorCustomFmt(...Logger.makeTitle("white", "After"), patchedContext);
                    const [titleFmt, ...titleElements] = Logger.makeTitle("white", "Diff");
                    logger.errorCustomFmt(titleFmt + fmt, ...titleElements, ...elements);
                }

                patchedBy.delete(patch.plugin);

                if (patch.group) {
                    logger.warn(`Undoing patch group ${patch.find} by ${patch.plugin} because replacement ${replacement.match} errored`);
                    code = previousCode;
                    factory = previousFactory;
                    break;
                }

                code = lastCode;
                factory = lastFactory;
            }
        }

        if (!patch.all) patches.splice(i--, 1);
    }

<<<<<<< HEAD
    const patchedFactory: PatchedModuleFactory = function (...args: Parameters<ModuleFactory>) {
=======
    // The patched factory wrapper
    const patchedFactory: PatchedModuleFactory = function (...args: Parameters<ModuleFactory>) {
        // Restore the original factory in all the module factories objects,
        // because we want to make sure the original factory is restored properly, no matter what is the Webpack instance
>>>>>>> f345484e
        for (const moduleFactories of allModuleFactories) {
            Reflect.defineProperty(moduleFactories, id, {
                value: patchedFactory.$$vencordOriginal,
                configurable: true,
                enumerable: true,
                writable: true
            });
        }

        // eslint-disable-next-line prefer-const
        let [module, exports, require] = args;

        if (wreq == null) {
            if (!wreqFallbackApplied) {
                wreqFallbackApplied = true;

                // Make sure the require argument is actually the WebpackRequire function
                if (typeof require === "function" && require.m != null) {
                    const { stack } = new Error();
                    const webpackInstanceFileName = stack?.match(/\/assets\/(.+?\.js)/)?.[1];
                    logger.warn(
                        "WebpackRequire was not initialized, falling back to WebpackRequire passed to the first called patched module factory (" +
                        `id: ${String(id)}` + interpolateIfDefined`, WebpackInstance origin: ${webpackInstanceFileName}` +
                        ")"
                    );
                    _initWebpack(require);
                } else if (IS_DEV) {
                    logger.error("WebpackRequire was not initialized, running modules without patches instead.");
                }
            }

            if (IS_DEV) {
                return originalFactory.apply(this, args);
            }
        }

        let factoryReturn: unknown;
        try {
<<<<<<< HEAD
=======
            // Call the patched factory
>>>>>>> f345484e
            factoryReturn = factory.apply(this, args);
        } catch (err) {
            // Just re-throw Discord errors
            if (factory === originalFactory) throw err;

            logger.error("Error in patched module factory", err);
            return originalFactory.apply(this, args);
        }

        // Webpack sometimes sets the value of module.exports directly, so assign exports to it to make sure we properly handle it
        exports = module?.exports;
        if (exports == null) return factoryReturn;

        // There are (at the time of writing) 11 modules exporting the window
        // Make these non enumerable to improve webpack search performance
        if (exports === window && typeof require === "function" && require.c != null) {
            Reflect.defineProperty(require.c, id, {
                value: require.c[id],
                configurable: true,
                writable: true,
                enumerable: false
            });
            return factoryReturn;
        }

        for (const callback of moduleListeners) {
            try {
                callback(exports, id);
            } catch (err) {
                logger.error("Error in Webpack module listener:\n", err, callback);
            }
        }

<<<<<<< HEAD
        for (const [filter, callback] of waitForSubscriptions) {
            try {
                if (filter(exports)) {
                    waitForSubscriptions.delete(filter);
                    callback(exports);
                } else if (exports.default && filter(exports.default)) {
                    waitForSubscriptions.delete(filter);
                    callback(exports.default);
                }
            } catch (err) {
                logger.error("Error while firing callback for Webpack waitFor subscription:\n", err, filter, callback);
=======
        for (const [filter, callback] of subscriptions) {
            try {
                if (filter(exports)) {
                    subscriptions.delete(filter);
                    callback(exports, id);
                } else if (exports.default && filter(exports.default)) {
                    subscriptions.delete(filter);
                    callback(exports.default, id);
                }
            } catch (err) {
                logger.error("Error while firing callback for Webpack subscription:\n", err, filter, callback);
>>>>>>> f345484e
            }
        }

        return factoryReturn;
    };

    patchedFactory.toString = originalFactory.toString.bind(originalFactory);
    patchedFactory.$$vencordOriginal = originalFactory;

    return patchedFactory;
}<|MERGE_RESOLUTION|>--- conflicted
+++ resolved
@@ -1,10 +1,6 @@
 /*
  * Vencord, a Discord client mod
-<<<<<<< HEAD
- * Copyright (c) 2024 Vendicated and contributors
-=======
  * Copyright (c) 2024 Vendicated, Nuckyz, and contributors
->>>>>>> f345484e
  * SPDX-License-Identifier: GPL-3.0-or-later
  */
 
@@ -16,160 +12,7 @@
 
 import { traceFunction } from "../debug/Tracer";
 import { patches } from "../plugins";
-<<<<<<< HEAD
 import { _initWebpack, factoryListeners, ModuleFactory, moduleListeners, waitForSubscriptions, WebpackRequire, wreq } from ".";
-
-type PatchedModuleFactory = ModuleFactory & {
-    $$vencordOriginal?: ModuleFactory;
-};
-
-type PatchedModuleFactories = Record<PropertyKey, PatchedModuleFactory>;
-
-const logger = new Logger("WebpackInterceptor", "#8caaee");
-
-/** A set with all the module factories objects */
-const allModuleFactories = new Set<PatchedModuleFactories>();
-
-function defineModulesFactoryGetter(id: PropertyKey, factory: PatchedModuleFactory) {
-    for (const moduleFactories of allModuleFactories) {
-        Reflect.defineProperty(moduleFactories, id, {
-            configurable: true,
-            enumerable: true,
-
-            get() {
-                // $$vencordOriginal means the factory is already patched
-                if (factory.$$vencordOriginal != null) {
-                    return factory;
-                }
-
-                // This patches factories if eagerPatches are disabled
-                return (factory = patchFactory(id, factory));
-            },
-            set(v: ModuleFactory) {
-                if (factory.$$vencordOriginal != null) {
-                    factory.$$vencordOriginal = v;
-                } else {
-                    factory = v;
-                }
-            }
-        });
-    }
-}
-
-const moduleFactoriesHandler: ProxyHandler<PatchedModuleFactories> = {
-    set: (target, p, newValue, receiver) => {
-        // If the property is not a number, we are not dealing with a module factory
-        if (Number.isNaN(Number(p))) {
-            return Reflect.set(target, p, newValue, receiver);
-        }
-
-        const existingFactory = Reflect.get(target, p, target);
-
-        if (!Settings.eagerPatches) {
-            // If existingFactory exists, its either wrapped in defineModuleFactoryGetter, or it has already been required
-            // so call Reflect.set with the new original and let the correct logic apply (normal set, or defineModuleFactoryGetter setter)
-            if (existingFactory != null) {
-                return Reflect.set(target, p, newValue, receiver);
-            }
-
-            defineModulesFactoryGetter(p, newValue);
-            return true;
-        }
-
-        // Check if this factory is already patched
-        if (existingFactory?.$$vencordOriginal != null) {
-            existingFactory.$$vencordOriginal = newValue;
-            return true;
-        }
-
-        const patchedFactory = patchFactory(p, newValue);
-
-        // Modules are only patched once, so we need to set the patched factory on all the modules
-        for (const moduleFactories of allModuleFactories) {
-            Reflect.defineProperty(moduleFactories, p, {
-                value: patchedFactory,
-                configurable: true,
-                enumerable: true,
-                writable: true
-            });
-        }
-
-        return true;
-    }
-};
-
-// wreq.m is the Webpack object containing module factories.
-// This is pre-populated with module factories, and is also populated via webpackGlobal.push
-// The sentry module also has their own Webpack with a pre-populated module factories object, so this also targets that
-// We wrap it with our proxy, which is responsible for patching the module factories, or setting up getters for them
-// If this is the main Webpack, we also set up the internal references to WebpackRequire
-Reflect.defineProperty(Function.prototype, "m", {
-    configurable: true,
-
-    set(this: WebpackRequire, moduleFactories: PatchedModuleFactories) {
-        // When using React DevTools or other extensions, we may also catch their Webpack here.
-        // This ensures we actually got the right ones
-        const { stack } = new Error();
-        if ((stack?.includes("discord.com") || stack?.includes("discordapp.com")) && !Array.isArray(moduleFactories)) {
-            const fileName = stack.match(/\/assets\/(.+?\.js)/)?.[1];
-            logger.info("Found Webpack module factories" + interpolateIfDefined` in ${fileName}`);
-
-            // setImmediate to clear this property setter if this is not the main Webpack
-            // If this is the main Webpack, wreq.m will always be set before the timeout runs
-            const setterTimeout = setTimeout(() => Reflect.deleteProperty(this, "p"), 0);
-            Reflect.defineProperty(this, "p", {
-                configurable: true,
-
-                set(this: WebpackRequire, bundlePath: WebpackRequire["p"]) {
-                    if (bundlePath !== "/assets/") return;
-
-                    logger.info("Main Webpack found" + interpolateIfDefined` in ${fileName}` + ", initializing internal references to WebpackRequire");
-                    _initWebpack(this);
-                    clearTimeout(setterTimeout);
-
-                    Reflect.defineProperty(this, "p", {
-                        value: bundlePath,
-                        configurable: true,
-                        enumerable: true,
-                        writable: true
-                    });
-                }
-            });
-
-            // This needs to be added before the loop below
-            allModuleFactories.add(moduleFactories);
-
-            for (const id in moduleFactories) {
-                // If we have eagerPatches enabled we have to patch the pre-populated factories
-                if (Settings.eagerPatches) {
-                    moduleFactories[id] = patchFactory(id, moduleFactories[id]);
-                } else {
-                    defineModulesFactoryGetter(id, moduleFactories[id]);
-                }
-            }
-
-            Reflect.defineProperty(moduleFactories, Symbol.toStringTag, {
-                value: "ModuleFactories",
-                configurable: true,
-                writable: true,
-                enumerable: false
-            });
-            moduleFactories = new Proxy(moduleFactories, moduleFactoriesHandler);
-        }
-
-        Reflect.defineProperty(this, "m", {
-            value: moduleFactories,
-            configurable: true,
-            enumerable: true,
-            writable: true
-        });
-    }
-});
-
-let wreqFallbackApplied = false;
-
-=======
-import { _initWebpack, factoryListeners, ModuleFactory, moduleListeners, subscriptions, WebpackRequire, wreq } from ".";
 
 type PatchedModuleFactory = ModuleFactory & {
     $$vencordOriginal?: ModuleFactory;
@@ -347,7 +190,6 @@
  * @param factory The original or patched module factory
  * @returns The wrapper for the patched module factory
  */
->>>>>>> f345484e
 function patchFactory(id: PropertyKey, factory: ModuleFactory) {
     const originalFactory = factory;
 
@@ -473,14 +315,10 @@
         if (!patch.all) patches.splice(i--, 1);
     }
 
-<<<<<<< HEAD
-    const patchedFactory: PatchedModuleFactory = function (...args: Parameters<ModuleFactory>) {
-=======
     // The patched factory wrapper
     const patchedFactory: PatchedModuleFactory = function (...args: Parameters<ModuleFactory>) {
         // Restore the original factory in all the module factories objects,
         // because we want to make sure the original factory is restored properly, no matter what is the Webpack instance
->>>>>>> f345484e
         for (const moduleFactories of allModuleFactories) {
             Reflect.defineProperty(moduleFactories, id, {
                 value: patchedFactory.$$vencordOriginal,
@@ -519,10 +357,7 @@
 
         let factoryReturn: unknown;
         try {
-<<<<<<< HEAD
-=======
             // Call the patched factory
->>>>>>> f345484e
             factoryReturn = factory.apply(this, args);
         } catch (err) {
             // Just re-throw Discord errors
@@ -556,7 +391,6 @@
             }
         }
 
-<<<<<<< HEAD
         for (const [filter, callback] of waitForSubscriptions) {
             try {
                 if (filter(exports)) {
@@ -568,19 +402,6 @@
                 }
             } catch (err) {
                 logger.error("Error while firing callback for Webpack waitFor subscription:\n", err, filter, callback);
-=======
-        for (const [filter, callback] of subscriptions) {
-            try {
-                if (filter(exports)) {
-                    subscriptions.delete(filter);
-                    callback(exports, id);
-                } else if (exports.default && filter(exports.default)) {
-                    subscriptions.delete(filter);
-                    callback(exports.default, id);
-                }
-            } catch (err) {
-                logger.error("Error while firing callback for Webpack subscription:\n", err, filter, callback);
->>>>>>> f345484e
             }
         }
 
