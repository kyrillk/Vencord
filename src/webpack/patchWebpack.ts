--- conflicted
+++ resolved
@@ -12,7 +12,6 @@
 
 import { traceFunction } from "../debug/Tracer";
 import { patches } from "../plugins";
-<<<<<<< HEAD
 import { _initWebpack, AnyModuleFactory, AnyWebpackRequire, factoryListeners, moduleListeners, waitForSubscriptions, WebpackRequire, WrappedModuleFactory, wreq } from ".";
 
 const logger = new Logger("WebpackInterceptor", "#8caaee");
@@ -22,17 +21,6 @@
 /** Whether we tried to fallback to factory WebpackRequire, or disabled patches */
 let wreqFallbackApplied = false;
 
-=======
-import { _initWebpack, AnyModuleFactory, AnyWebpackRequire, factoryListeners, moduleListeners, subscriptions, WebpackRequire, WrappedModuleFactory, wreq } from ".";
-
-const logger = new Logger("WebpackInterceptor", "#8caaee");
-
-/** A set with all the Webpack instances */
-export const allWebpackInstances = new Set<AnyWebpackRequire>();
-/** Whether we tried to fallback to factory WebpackRequire, or disabled patches */
-let wreqFallbackApplied = false;
-
->>>>>>> 343e2802
 type Define = typeof Reflect.defineProperty;
 const define: Define = (target, p, attributes) => {
     if (Object.hasOwn(attributes, "value")) {
@@ -178,17 +166,10 @@
         Reflect.defineProperty(moduleFactoriesTarget, id, existingFactory);
         return Reflect.set(moduleFactoriesTarget, id, newFactory, moduleFactoriesTarget);
     }
-<<<<<<< HEAD
 
     return false;
 }
 
-=======
-
-    return false;
-}
-
->>>>>>> 343e2802
 /**
  * Notify all factory listeners.
  *
@@ -297,16 +278,8 @@
                 return wrappedFactory.$$vencordOriginal?.apply(this, args);
             }
 
-<<<<<<< HEAD
             exports = module.exports;
             if (exports == null) return;
-=======
-            // Webpack sometimes sets the value of module.exports directly, so assign exports to it to make sure we properly handle it
-            exports = module?.exports;
-            if (exports == null) {
-                return factoryReturn;
-            }
->>>>>>> 343e2802
 
             // There are (at the time of writing) 11 modules exporting the window
             // Make these non enumerable to improve webpack search performance
@@ -341,7 +314,7 @@
 
             for (const callback of moduleListeners) {
                 try {
-                    callback(exports, { id, factory: originalMod });
+                    callback(exports, { id, factory: wrappedFactory.$$vencordOriginal! });
                 } catch (err) {
                     logger.error("Error in Webpack module listener:\n", err, callback);
                 }
@@ -349,15 +322,15 @@
 
             for (const [filter, callback] of waitForSubscriptions) {
                 try {
-                    if (filter.$$vencordIsFactoryFilter && filter(originalMod)) {
+                    if (filter.$$vencordIsFactoryFilter && filter(wrappedFactory.$$vencordOriginal!)) {
                         waitForSubscriptions.delete(filter);
-                        callback(exports, { id, exportKey: null, factory: originalMod });
+                        callback(exports, { id, exportKey: null, factory: wrappedFactory.$$vencordOriginal! });
                         continue;
                     }
 
                     if (filter(exports)) {
                         waitForSubscriptions.delete(filter);
-                        callback(exports, { id, exportKey: null, factory: originalMod });
+                        callback(exports, { id, exportKey: null, factory: wrappedFactory.$$vencordOriginal! });
                         continue;
                     }
 
@@ -367,7 +340,7 @@
 
                     if (exports.default != null && filter(exports.default)) {
                         waitForSubscriptions.delete(filter);
-                        callback(exports.default, { id, exportKey: "default", factory: originalMod });
+                        callback(exports.default, { id, exportKey: "default", factory: wrappedFactory.$$vencordOriginal! });
                         continue;
                     }
 
@@ -376,7 +349,7 @@
 
                         if (exportValue != null && filter(exportValue)) {
                             waitForSubscriptions.delete(filter);
-                            callback(exportValue, { id, exportKey, factory: originalMod });
+                            callback(exportValue, { id, exportKey, factory: wrappedFactory.$$vencordOriginal! });
                             break;
                         }
                     }
@@ -453,7 +426,6 @@
                     }
 
                     continue;
-<<<<<<< HEAD
                 }
 
                 code = newCode;
@@ -494,48 +466,6 @@
                     logger.errorCustomFmt(titleFmt + fmt, ...titleElements, ...elements);
                 }
 
-=======
-                }
-
-                code = newCode;
-                patchedFactory = (0, eval)(`// Webpack Module ${String(id)} - Patched by ${[...patchedBy].join(", ")}\n${newCode}\n//# sourceURL=WebpackModule${String(id)}`);
-            } catch (err) {
-                logger.error(`Patch by ${patch.plugin} errored (Module id is ${String(id)}): ${replacement.match}\n`, err);
-
-                if (IS_DEV) {
-                    const changeSize = code.length - lastCode.length;
-                    const match = lastCode.match(replacement.match)!;
-
-                    // Use 200 surrounding characters of context
-                    const start = Math.max(0, match.index! - 200);
-                    const end = Math.min(lastCode.length, match.index! + match[0].length + 200);
-                    // (changeSize may be negative)
-                    const endPatched = end + changeSize;
-
-                    const context = lastCode.slice(start, end);
-                    const patchedContext = code.slice(start, endPatched);
-
-                    // inline require to avoid including it in !IS_DEV builds
-                    const diff = (require("diff") as typeof import("diff")).diffWordsWithSpace(context, patchedContext);
-                    let fmt = "%c %s ";
-                    const elements = [] as string[];
-                    for (const d of diff) {
-                        const color = d.removed
-                            ? "red"
-                            : d.added
-                                ? "lime"
-                                : "grey";
-                        fmt += "%c%s";
-                        elements.push("color:" + color, d.value);
-                    }
-
-                    logger.errorCustomFmt(...Logger.makeTitle("white", "Before"), context);
-                    logger.errorCustomFmt(...Logger.makeTitle("white", "After"), patchedContext);
-                    const [titleFmt, ...titleElements] = Logger.makeTitle("white", "Diff");
-                    logger.errorCustomFmt(titleFmt + fmt, ...titleElements, ...elements);
-                }
-
->>>>>>> 343e2802
                 patchedBy.delete(patch.plugin);
 
                 if (patch.group) {
