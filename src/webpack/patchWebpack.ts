/*
 * Vencord, a Discord client mod
 * Copyright (c) 2024 Vendicated and contributors
 * SPDX-License-Identifier: GPL-3.0-or-later
 */

import { WEBPACK_CHUNK } from "@utils/constants";
import { Logger } from "@utils/Logger";
import { canonicalizeMatch, canonicalizeReplacement } from "@utils/patches";
import { PatchReplacement } from "@utils/types";
import { WebpackInstance } from "discord-types/other";

import { traceFunction } from "../debug/Tracer";
import { patches } from "../plugins";
import { _initWebpack, beforeInitListeners, factoryListeners, moduleListeners, waitForSubscriptions, wreq } from ".";

const logger = new Logger("WebpackInterceptor", "#8caaee");
const initCallbackRegex = canonicalizeMatch(/{return \i\(".+?"\)}/);

let webpackChunk: any[];

// Patch the window webpack chunk setter to monkey patch the push method before any chunks are pushed
// This way we can patch the factory of everything being pushed to the modules array
Object.defineProperty(window, WEBPACK_CHUNK, {
    configurable: true,

    get: () => webpackChunk,
    set: v => {
        if (v?.push) {
            if (!v.push.$$vencordOriginal) {
                logger.info(`Patching ${WEBPACK_CHUNK}.push`);
                patchPush(v);

                // @ts-ignore
                delete window[WEBPACK_CHUNK];
                window[WEBPACK_CHUNK] = v;
            }
        }

        webpackChunk = v;
    }
});

// wreq.O is the webpack onChunksLoaded function
// Discord uses it to await for all the chunks to be loaded before initializing the app
// We monkey patch it to also monkey patch the initialize app callback to get immediate access to the webpack require and run our listeners before doing it
Object.defineProperty(Function.prototype, "O", {
    configurable: true,

    set(onChunksLoaded: any) {
        // When using react devtools or other extensions, or even when discord loads the sentry, we may also catch their webpack here.
        // This ensures we actually got the right one
        // this.e (wreq.e) is the method for loading a chunk, and only the main webpack has it
        const { stack } = new Error();
        if ((stack?.includes("discord.com") || stack?.includes("discordapp.com")) && String(this.e).includes("Promise.all")) {
            logger.info("Found main WebpackRequire.onChunksLoaded");

            delete (Function.prototype as any).O;

            const originalOnChunksLoaded = onChunksLoaded;
            onChunksLoaded = function (this: unknown, result: any, chunkIds: string[], callback: () => any, priority: number) {
                if (callback != null && initCallbackRegex.test(callback.toString())) {
                    Object.defineProperty(this, "O", {
                        value: originalOnChunksLoaded,
                        configurable: true
                    });

                    const wreq = this as WebpackInstance;

                    const originalCallback = callback;
                    callback = function (this: unknown) {
                        logger.info("Patched initialize app callback invoked, initializing our internal references to WebpackRequire and running beforeInitListeners");
                        _initWebpack(wreq);

                        for (const beforeInitListener of beforeInitListeners) {
                            beforeInitListener(wreq);
                        }

                        originalCallback.apply(this, arguments as any);
                    };

                    callback.toString = originalCallback.toString.bind(originalCallback);
                    arguments[2] = callback;
                }

                originalOnChunksLoaded.apply(this, arguments as any);
            };

            onChunksLoaded.toString = originalOnChunksLoaded.toString.bind(originalOnChunksLoaded);

            // Returns whether a chunk has been loaded
            Object.defineProperty(onChunksLoaded, "j", {
                set(v) {
                    delete onChunksLoaded.j;
                    onChunksLoaded.j = v;
                    originalOnChunksLoaded.j = v;
                },
                configurable: true
            });
        }

        Object.defineProperty(this, "O", {
            value: onChunksLoaded,
            configurable: true
        });
    }
});

// wreq.m is the webpack module factory.
// normally, this is populated via webpackGlobal.push, which we patch below.
// However, Discord has their .m prepopulated.
// Thus, we use this hack to immediately access their wreq.m and patch all already existing factories
//
// Update: Discord now has TWO webpack instances. Their normal one and sentry
// Sentry does not push chunks to the global at all, so this same patch now also handles their sentry modules
Object.defineProperty(Function.prototype, "m", {
    configurable: true,

    set(v: any) {
        // When using react devtools or other extensions, we may also catch their webpack here.
        // This ensures we actually got the right one
        const { stack } = new Error();
        if ((stack?.includes("discord.com") || stack?.includes("discordapp.com")) && !Array.isArray(v)) {
            logger.info("Found Webpack module factory", stack.match(/\/assets\/(.+?\.js)/)?.[1] ?? "");
            patchFactories(v);
        }

        Object.defineProperty(this, "m", {
            value: v,
            configurable: true
        });
    }
});

function patchPush(webpackGlobal: any) {
    function handlePush(chunk: any) {
        try {
            patchFactories(chunk[1]);
        } catch (err) {
            logger.error("Error in handlePush", err);
        }

        return handlePush.$$vencordOriginal.call(webpackGlobal, chunk);
    }

    handlePush.$$vencordOriginal = webpackGlobal.push;
    handlePush.toString = handlePush.$$vencordOriginal.toString.bind(handlePush.$$vencordOriginal);
    // Webpack overwrites .push with its own push like so: `d.push = n.bind(null, d.push.bind(d));`
    // it wraps the old push (`d.push.bind(d)`). this old push is in this case our handlePush.
    // If we then repatched the new push, we would end up with recursive patching, which leads to our patches
    // being applied multiple times.
    // Thus, override bind to use the original push
    handlePush.bind = (...args: unknown[]) => handlePush.$$vencordOriginal.bind(...args);

    Object.defineProperty(webpackGlobal, "push", {
        configurable: true,

        get: () => handlePush,
        set(v) {
            handlePush.$$vencordOriginal = v;
        }
    });
}

let webpackNotInitializedLogged = false;

function patchFactories(factories: Record<string, (module: any, exports: any, require: WebpackInstance) => void>) {
    for (const id in factories) {
        let mod = factories[id];

        const originalMod = mod;
        const patchedBy = new Set();

        const factory = factories[id] = function (module: any, exports: any, require: WebpackInstance) {
            if (wreq == null && IS_DEV) {
                if (!webpackNotInitializedLogged) {
                    webpackNotInitializedLogged = true;
                    logger.error("WebpackRequire was not initialized, running modules without patches instead.");
                }

                return void originalMod(module, exports, require);
            }

            try {
                mod(module, exports, require);
            } catch (err) {
                // Just rethrow discord errors
                if (mod === originalMod) throw err;

                logger.error("Error in patched module", err);
                return void originalMod(module, exports, require);
            }

            exports = module.exports;

            if (!exports) return;

            // There are (at the time of writing) 11 modules exporting the window
            // Make these non enumerable to improve webpack search performance
            if (require.c && (exports === window || exports?.default === window)) {
                Object.defineProperty(require.c, id, {
                    value: require.c[id],
                    enumerable: false,
                    configurable: true,
                    writable: true
                });
                return;
            }

            for (const callback of moduleListeners) {
                try {
                    callback(exports, id);
                } catch (err) {
                    logger.error("Error in Webpack module listener:\n", err, callback);
                }
            }

            for (const [filter, callback] of waitForSubscriptions) {
                try {
<<<<<<< HEAD
                    if (filter(exports)) {
                        waitForSubscriptions.delete(filter);
                        callback(exports);
=======
                    if (exports && filter(exports)) {
                        subscriptions.delete(filter);
                        callback(exports, id);
>>>>>>> 537fc5e3
                    } else if (exports.default && filter(exports.default)) {
                        waitForSubscriptions.delete(filter);
                        callback(exports.default);
                    }
                } catch (err) {
                    logger.error("Error while firing callback for Webpack waitFor subscription:\n", err, filter, callback);
                }
            }
        } as any as { toString: () => string, original: any, (...args: any[]): void; };

        factory.toString = originalMod.toString.bind(originalMod);
        factory.original = originalMod;

        for (const factoryListener of factoryListeners) {
            try {
                factoryListener(originalMod);
            } catch (err) {
                logger.error("Error in Webpack factory listener:\n", err, factoryListener);
            }
        }

        // Discords Webpack chunks for some ungodly reason contain random
        // newlines. Cyn recommended this workaround and it seems to work fine,
        // however this could potentially break code, so if anything goes weird,
        // this is probably why.
        // Additionally, `[actual newline]` is one less char than "\n", so if Discord
        // ever targets newer browsers, the minifier could potentially use this trick and
        // cause issues.
        //
        // 0, prefix is to turn it into an expression: 0,function(){} would be invalid syntax without the 0,
        let code: string = "0," + mod.toString().replaceAll("\n", "");

        for (let i = 0; i < patches.length; i++) {
            const patch = patches[i];
            if (patch.predicate && !patch.predicate()) continue;

            const moduleMatches = typeof patch.find === "string"
                ? code.includes(patch.find)
                : patch.find.test(code);

            if (!moduleMatches) continue;

            patchedBy.add(patch.plugin);

            const executePatch = traceFunction(`patch by ${patch.plugin}`, (match: string | RegExp, replace: string) => code.replace(match, replace));
            const previousMod = mod;
            const previousCode = code;

            // We change all patch.replacement to array in plugins/index
            for (const replacement of patch.replacement as PatchReplacement[]) {
                if (replacement.predicate && !replacement.predicate()) continue;

                const lastMod = mod;
                const lastCode = code;

                canonicalizeReplacement(replacement, patch.plugin);

                try {
                    const newCode = executePatch(replacement.match, replacement.replace as string);
                    if (newCode === code) {
                        if (!patch.noWarn) {
                            logger.warn(`Patch by ${patch.plugin} had no effect (Module id is ${id}): ${replacement.match}`);
                            if (IS_DEV) {
                                logger.debug("Function Source:\n", code);
                            }
                        }

                        if (patch.group) {
                            logger.warn(`Undoing patch group ${patch.find} by ${patch.plugin} because replacement ${replacement.match} had no effect`);
                            mod = previousMod;
                            code = previousCode;
                            patchedBy.delete(patch.plugin);
                            break;
                        }

                        continue;
                    }

                    code = newCode;
                    mod = (0, eval)(`// Webpack Module ${id} - Patched by ${[...patchedBy].join(", ")}\n${newCode}\n//# sourceURL=WebpackModule${id}`);
                } catch (err) {
                    logger.error(`Patch by ${patch.plugin} errored (Module id is ${id}): ${replacement.match}\n`, err);

                    if (IS_DEV) {
                        const changeSize = code.length - lastCode.length;
                        const match = lastCode.match(replacement.match)!;

                        // Use 200 surrounding characters of context
                        const start = Math.max(0, match.index! - 200);
                        const end = Math.min(lastCode.length, match.index! + match[0].length + 200);
                        // (changeSize may be negative)
                        const endPatched = end + changeSize;

                        const context = lastCode.slice(start, end);
                        const patchedContext = code.slice(start, endPatched);

                        // inline require to avoid including it in !IS_DEV builds
                        const diff = (require("diff") as typeof import("diff")).diffWordsWithSpace(context, patchedContext);
                        let fmt = "%c %s ";
                        const elements = [] as string[];
                        for (const d of diff) {
                            const color = d.removed
                                ? "red"
                                : d.added
                                    ? "lime"
                                    : "grey";
                            fmt += "%c%s";
                            elements.push("color:" + color, d.value);
                        }

                        logger.errorCustomFmt(...Logger.makeTitle("white", "Before"), context);
                        logger.errorCustomFmt(...Logger.makeTitle("white", "After"), patchedContext);
                        const [titleFmt, ...titleElements] = Logger.makeTitle("white", "Diff");
                        logger.errorCustomFmt(titleFmt + fmt, ...titleElements, ...elements);
                    }

                    patchedBy.delete(patch.plugin);

                    if (patch.group) {
                        logger.warn(`Undoing patch group ${patch.find} by ${patch.plugin} because replacement ${replacement.match} errored`);
                        mod = previousMod;
                        code = previousCode;
                        break;
                    }

                    mod = lastMod;
                    code = lastCode;
                }
            }

            if (!patch.all) patches.splice(i--, 1);
        }
    }
}<|MERGE_RESOLUTION|>--- conflicted
+++ resolved
@@ -217,15 +217,9 @@
 
             for (const [filter, callback] of waitForSubscriptions) {
                 try {
-<<<<<<< HEAD
                     if (filter(exports)) {
                         waitForSubscriptions.delete(filter);
                         callback(exports);
-=======
-                    if (exports && filter(exports)) {
-                        subscriptions.delete(filter);
-                        callback(exports, id);
->>>>>>> 537fc5e3
                     } else if (exports.default && filter(exports.default)) {
                         waitForSubscriptions.delete(filter);
                         callback(exports.default);
