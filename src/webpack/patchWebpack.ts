--- conflicted
+++ resolved
@@ -12,95 +12,7 @@
 
 import { traceFunction } from "../debug/Tracer";
 import { patches } from "../plugins";
-<<<<<<< HEAD
-import { _initWebpack, factoryListeners, ModuleFactory, moduleListeners, waitForSubscriptions, WebpackRequire, wreq } from ".";
-
-type AnyWebpackRequire = Partial<WebpackRequire> & Pick<WebpackRequire, "m">;
-
-type PatchedModuleFactory = ModuleFactory & {
-    $$vencordOriginal?: ModuleFactory;
-};
-
-type PatchedModuleFactories = Record<PropertyKey, PatchedModuleFactory>;
-
-const logger = new Logger("WebpackInterceptor", "#8caaee");
-
-/** A set with all the Webpack instances */
-export const allWebpackInstances = new Set<AnyWebpackRequire>();
-/** Whether we tried to fallback to factory WebpackRequire, or disabled patches */
-let wreqFallbackApplied = false;
-
-type Define = typeof Reflect.defineProperty;
-const define: Define = (target, p, attributes) => {
-    if (Object.hasOwn(attributes, "value")) {
-        attributes.writable = true;
-    }
-
-    return Reflect.defineProperty(target, p, {
-        configurable: true,
-        enumerable: true,
-        ...attributes
-    });
-};
-
-// wreq.O is the Webpack onChunksLoaded function.
-// It is pretty likely that all important Discord Webpack instances will have this property set,
-// because Discord bundled code is chunked.
-// As of the time of writing, only the main and sentry Webpack instances have this property, and they are the only ones we care about.
-
-// We use this setter to intercept when wreq.O is defined, so we can patch the modules factories (wreq.m).
-// wreq.m is pre-populated with module factories, and is also populated via webpackGlobal.push
-// The sentry module also has their own Webpack with a pre-populated wreq.m, so this also patches those.
-// We wrap wreq.m with our proxy, which is responsible for patching the module factories when they are set, or definining getters for the patched versions.
-
-// If this is the main Webpack, we also set up the internal references to WebpackRequire.
-define(Function.prototype, "O", {
-    enumerable: false,
-
-    set(this: WebpackRequire, onChunksLoaded: WebpackRequire["O"]) {
-        define(this, "O", { value: onChunksLoaded });
-
-        const { stack } = new Error();
-        if (this.m == null || !(stack?.includes("discord.com") || stack?.includes("discordapp.com"))) {
-            return;
-        }
-
-        const fileName = stack?.match(/\/assets\/(.+?\.js)/)?.[1];
-        logger.info("Found Webpack module factories" + interpolateIfDefined` in ${fileName}`);
-
-        allWebpackInstances.add(this);
-
-        // Define a setter for the bundlePath property of WebpackRequire. Only the main Webpack has this property.
-        // So if the setter is called, this means we can initialize the internal references to WebpackRequire.
-        define(this, "p", {
-            enumerable: false,
-
-            set(this: WebpackRequire, bundlePath: WebpackRequire["p"]) {
-                define(this, "p", { value: bundlePath });
-                clearTimeout(setterTimeout);
-
-                logger.info("Main Webpack found" + interpolateIfDefined` in ${fileName}` + ", initializing internal references to WebpackRequire");
-                _initWebpack(this);
-            }
-        });
-        // setImmediate to clear this property setter if this is not the main Webpack.
-        // If this is the main Webpack, wreq.p will always be set before the timeout runs.
-        const setterTimeout = setTimeout(() => Reflect.deleteProperty(this, "p"), 0);
-
-        // Patch the pre-populated factories
-        for (const id in this.m) {
-            if (updateExistingFactory(this.m, id, this.m[id], true)) {
-                continue;
-            }
-
-            defineModulesFactoryGetter(id, Settings.eagerPatches ? patchFactory(id, this.m[id]) : this.m[id]);
-        }
-
-        define(this.m, Symbol.toStringTag, {
-            value: "ModuleFactories",
-            enumerable: false
-=======
-import { _initWebpack, AnyModuleFactory, AnyWebpackRequire, factoryListeners, moduleListeners, PatchedModuleFactories, PatchedModuleFactory, subscriptions, WebpackRequire, wreq } from ".";
+import { _initWebpack, AnyModuleFactory, AnyWebpackRequire, factoryListeners, moduleListeners, PatchedModuleFactories, PatchedModuleFactory, waitForSubscriptions, WebpackRequire, wreq } from ".";
 
 const logger = new Logger("WebpackInterceptor", "#8caaee");
 
@@ -220,50 +132,6 @@
                     factory = v;
                 }
             }
->>>>>>> 53dd86fa
-        });
-
-        // The proxy responsible for patching the module factories when they are set, or definining getters for the patched versions
-        const proxiedModuleFactories = new Proxy(this.m, moduleFactoriesHandler);
-        /*
-        If Discord ever decides to set module factories using the variable of the modules object directly, instead of wreq.m, switch the proxy to the prototype
-        Reflect.setPrototypeOf(moduleFactories, new Proxy(moduleFactories, moduleFactoriesHandler));
-        */
-
-        define(this, "m", { value: proxiedModuleFactories });
-    }
-}
-
-/**
-<<<<<<< HEAD
- * Define the getter for returning the patched version of the module factory.
- *
- * If eagerPatches is enabled, the factory argument should already be the patched version, else it will be the original
- * and only be patched when accessed for the first time.
- *
- * @param id The id of the module
- * @param factory The original or patched module factory
- */
-function defineModulesFactoryGetter(id: PropertyKey, factory: PatchedModuleFactory) {
-    // Define the getter in all the module factories objects. Patches are only executed once, so make sure all module factories object
-    // have the patched version
-    for (const wreq of allWebpackInstances) {
-        define(wreq.m, id, {
-            get() {
-                // $$vencordOriginal means the factory is already patched
-                if (factory.$$vencordOriginal != null) {
-                    return factory;
-                }
-
-                return (factory = patchFactory(id, factory));
-            },
-            set(v: ModuleFactory) {
-                if (factory.$$vencordOriginal != null) {
-                    factory.$$vencordOriginal = v;
-                } else {
-                    factory = v;
-                }
-            }
         });
     }
 }
@@ -277,7 +145,7 @@
  * @param ignoreExistingInTarget Whether to ignore checking if the factory already exists in the moduleFactoriesTarget
  * @returns Whether the original factory was updated, or false if it doesn't exist in any Webpack instance
  */
-function updateExistingFactory(moduleFactoriesTarget: AnyWebpackRequire["m"], id: PropertyKey, newFactory: ModuleFactory, ignoreExistingInTarget: boolean = false) {
+function updateExistingFactory(moduleFactoriesTarget: AnyWebpackRequire["m"], id: PropertyKey, newFactory: AnyModuleFactory, ignoreExistingInTarget: boolean = false) {
     let existingFactory: TypedPropertyDescriptor<PatchedModuleFactory> | undefined;
     for (const wreq of allWebpackInstances) {
         if (ignoreExistingInTarget && wreq.m === moduleFactoriesTarget) continue;
@@ -352,7 +220,7 @@
  * @param factory The original or patched module factory
  * @returns The wrapper for the patched module factory
  */
-function patchFactory(id: PropertyKey, factory: ModuleFactory) {
+function patchFactory(id: PropertyKey, factory: AnyModuleFactory) {
     const originalFactory = factory;
 
     for (const factoryListener of factoryListeners) {
@@ -446,190 +314,10 @@
                         elements.push("color:" + color, d.value);
                     }
 
-=======
- * Update a factory that exists in any Webpack instance with a new original factory.
- *
- * @target The module factories where this new original factory is being set
- * @param id The id of the module
- * @param newFactory The new original factory
- * @param ignoreExistingInTarget Whether to ignore checking if the factory already exists in the moduleFactoriesTarget
- * @returns Whether the original factory was updated, or false if it doesn't exist in any Webpack instance
- */
-function updateExistingFactory(moduleFactoriesTarget: AnyWebpackRequire["m"], id: PropertyKey, newFactory: AnyModuleFactory, ignoreExistingInTarget: boolean = false) {
-    let existingFactory: TypedPropertyDescriptor<PatchedModuleFactory> | undefined;
-    for (const wreq of allWebpackInstances) {
-        if (ignoreExistingInTarget && wreq.m === moduleFactoriesTarget) continue;
-
-        if (Reflect.getOwnPropertyDescriptor(wreq.m, id) != null) {
-            existingFactory = Reflect.getOwnPropertyDescriptor(wreq.m, id);
-            break;
-        }
-    }
-
-    if (existingFactory != null) {
-        // If existingFactory exists in any Webpack instance, its either wrapped in defineModuleFactoryGetter, or it has already been required.
-        // So define the descriptor of it on this current Webpack instance, call Reflect.set with the new original,
-        // and let the correct logic apply (normal set, or defineModuleFactoryGetter setter)
-
-        Reflect.defineProperty(moduleFactoriesTarget, id, existingFactory);
-        return Reflect.set(moduleFactoriesTarget, id, newFactory, moduleFactoriesTarget);
-    }
-
-    return false;
-}
-
-const moduleFactoriesHandler: ProxyHandler<PatchedModuleFactories> = {
-    /*
-    If Discord ever decides to set module factories using the variable of the modules object directly instead of wreq.m, we need to switch the proxy to the prototype
-    and that requires defining additional traps for keeping the object working
-
-    // Proxies on the prototype dont intercept "get" when the property is in the object itself. But in case it isn't we need to return undefined,
-    // to avoid Reflect.get having no effect and causing a stack overflow
-    get: (target, p, receiver) => {
-        return undefined;
-    },
-    // Same thing as get
-    has: (target, p) => {
-        return false;
-    }
-    */
-
-    // The set trap for patching or defining getters for the module factories when new module factories are loaded
-    set: (target, p, newValue, receiver) => {
-        // If the property is not a number, we are not dealing with a module factory
-        if (Number.isNaN(Number(p))) {
-            return define(target, p, { value: newValue });
-        }
-
-        if (updateExistingFactory(target, p, newValue)) {
-            return true;
-        }
-
-        if (!Settings.eagerPatches) {
-            // eagerPatches are disabled, so the factory argument should be the original
-            defineModulesFactoryGetter(p, newValue);
-            return true;
-        }
-
-        const patchedFactory = patchFactory(p, newValue);
-
-        // If multiple Webpack instances exist, when new a new module is loaded, it will be set in all the module factories objects.
-        // Because patches are only executed once, we need to set the patched version in all of them, to avoid the Webpack instance
-        // that uses the factory to contain the original factory instead of the patched, in case it was set first in another instance
-        defineModulesFactoryGetter(p, patchedFactory);
-
-        return true;
-    }
-};
-
-/**
- * Patches a module factory.
- *
- * The factory argument will become the patched version of the factory.
- * @param id The id of the module
- * @param factory The original or patched module factory
- * @returns The wrapper for the patched module factory
- */
-function patchFactory(id: PropertyKey, factory: AnyModuleFactory) {
-    const originalFactory = factory;
-
-    for (const factoryListener of factoryListeners) {
-        try {
-            factoryListener(originalFactory);
-        } catch (err) {
-            logger.error("Error in Webpack factory listener:\n", err, factoryListener);
-        }
-    }
-
-    const patchedBy = new Set<string>();
-
-    // 0, prefix to turn it into an expression: 0,function(){} would be invalid syntax without the 0,
-    let code: string = "0," + String(factory);
-
-    for (let i = 0; i < patches.length; i++) {
-        const patch = patches[i];
-        if (patch.predicate && !patch.predicate()) continue;
-
-        const moduleMatches = typeof patch.find === "string"
-            ? code.includes(patch.find)
-            : (patch.find.global && (patch.find.lastIndex = 0), patch.find.test(code));
-
-        if (!moduleMatches) continue;
-
-        patchedBy.add(patch.plugin);
-
-        const executePatch = traceFunction(`patch by ${patch.plugin}`, (match: string | RegExp, replace: string) => code.replace(match, replace));
-        const previousCode = code;
-        const previousFactory = factory;
-
-        // We change all patch.replacement to array in plugins/index
-        for (const replacement of patch.replacement as PatchReplacement[]) {
-            if (replacement.predicate && !replacement.predicate()) continue;
-
-            const lastCode = code;
-            const lastFactory = factory;
-
-            canonicalizeReplacement(replacement, patch.plugin);
-
-            try {
-                const newCode = executePatch(replacement.match, replacement.replace as string);
-                if (newCode === code) {
-                    if (!patch.noWarn) {
-                        logger.warn(`Patch by ${patch.plugin} had no effect (Module id is ${String(id)}): ${replacement.match}`);
-                        if (IS_DEV) {
-                            logger.debug("Function Source:\n", code);
-                        }
-                    }
-
-                    if (patch.group) {
-                        logger.warn(`Undoing patch group ${patch.find} by ${patch.plugin} because replacement ${replacement.match} had no effect`);
-                        code = previousCode;
-                        factory = previousFactory;
-                        patchedBy.delete(patch.plugin);
-                        break;
-                    }
-
-                    continue;
-                }
-
-                code = newCode;
-                factory = (0, eval)(`// Webpack Module ${String(id)} - Patched by ${[...patchedBy].join(", ")}\n${newCode}\n//# sourceURL=WebpackModule${String(id)}`);
-            } catch (err) {
-                logger.error(`Patch by ${patch.plugin} errored (Module id is ${String(id)}): ${replacement.match}\n`, err);
-
-                if (IS_DEV) {
-                    const changeSize = code.length - lastCode.length;
-                    const match = lastCode.match(replacement.match)!;
-
-                    // Use 200 surrounding characters of context
-                    const start = Math.max(0, match.index! - 200);
-                    const end = Math.min(lastCode.length, match.index! + match[0].length + 200);
-                    // (changeSize may be negative)
-                    const endPatched = end + changeSize;
-
-                    const context = lastCode.slice(start, end);
-                    const patchedContext = code.slice(start, endPatched);
-
-                    // inline require to avoid including it in !IS_DEV builds
-                    const diff = (require("diff") as typeof import("diff")).diffWordsWithSpace(context, patchedContext);
-                    let fmt = "%c %s ";
-                    const elements = [] as string[];
-                    for (const d of diff) {
-                        const color = d.removed
-                            ? "red"
-                            : d.added
-                                ? "lime"
-                                : "grey";
-                        fmt += "%c%s";
-                        elements.push("color:" + color, d.value);
-                    }
-
->>>>>>> 53dd86fa
                     logger.errorCustomFmt(...Logger.makeTitle("white", "Before"), context);
                     logger.errorCustomFmt(...Logger.makeTitle("white", "After"), patchedContext);
                     const [titleFmt, ...titleElements] = Logger.makeTitle("white", "Diff");
                     logger.errorCustomFmt(titleFmt + fmt, ...titleElements, ...elements);
-<<<<<<< HEAD
                 }
 
                 patchedBy.delete(patch.plugin);
@@ -641,19 +329,6 @@
                     break;
                 }
 
-=======
-                }
-
-                patchedBy.delete(patch.plugin);
-
-                if (patch.group) {
-                    logger.warn(`Undoing patch group ${patch.find} by ${patch.plugin} because replacement ${replacement.match} errored`);
-                    code = previousCode;
-                    factory = previousFactory;
-                    break;
-                }
-
->>>>>>> 53dd86fa
                 code = lastCode;
                 factory = lastFactory;
             }
@@ -664,11 +339,7 @@
 
     // The patched factory wrapper, define it in an object to preserve the name after minification
     const patchedFactory: PatchedModuleFactory = {
-<<<<<<< HEAD
-        PatchedFactory(...args: Parameters<ModuleFactory>) {
-=======
         PatchedFactory(...args: Parameters<AnyModuleFactory>) {
->>>>>>> 53dd86fa
             // Restore the original factory in all the module factories objects,
             // because we want to make sure the original factory is restored properly, no matter what is the Webpack instance
             for (const wreq of allWebpackInstances) {
@@ -691,11 +362,7 @@
                             `id: ${String(id)}` + interpolateIfDefined`, WebpackInstance origin: ${webpackInstanceFileName}` +
                             ")"
                         );
-<<<<<<< HEAD
-                        _initWebpack(require);
-=======
                         _initWebpack(require as WebpackRequire);
->>>>>>> 53dd86fa
                     } else if (IS_DEV) {
                         logger.error("WebpackRequire was not initialized, running modules without patches instead.");
                     }
