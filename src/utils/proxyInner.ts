--- conflicted
+++ resolved
@@ -31,11 +31,7 @@
         return keys;
     },
     getOwnPropertyDescriptor: (target, p) => {
-<<<<<<< HEAD
-        if (typeof p === "string" && UNCONFIGURABLE_PROPERTIES.includes(p))
-=======
-        if (typeof p === "string" && unconfigurable.includes(p)) {
->>>>>>> b4b67a98
+        if (typeof p === "string" && UNCONFIGURABLE_PROPERTIES.includes(p)) {
             return Reflect.getOwnPropertyDescriptor(target, p);
         }
 
