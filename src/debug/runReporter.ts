--- conflicted
+++ resolved
@@ -79,18 +79,13 @@
                 if (result == null || (result.$$vencordInternal != null && result.$$vencordInternal() == null)) throw new Error("Webpack Find Fail");
             } catch (e) {
                 let logMessage = searchType;
-<<<<<<< HEAD
                 if (method === "find" || method === "proxyLazyWebpack" || method === "LazyComponentWebpack") logMessage += `(${String(args[0]).slice(0, 147)}...)`;
                 else if (method === "extractAndLoadChunks") logMessage += `([${args[0].map(arg => `"${arg}"`).join(", ")}], ${String(args[1])})`;
-=======
-                if (method === "find" || method === "proxyLazyWebpack" || method === "LazyComponentWebpack") logMessage += `(${args[0].toString().slice(0, 147)}...)`;
-                else if (method === "extractAndLoadChunks") logMessage += `([${args[0].map(arg => `"${arg}"`).join(", ")}], ${args[1].toString()})`;
                 else if (method === "mapMangledModule") {
                     const failedMappings = Object.keys(args[1]).filter(key => result?.[key] == null);
 
-                    logMessage += `("${args[0]}", {\n${failedMappings.map(mapping => `\t${mapping}: ${args[1][mapping].toString().slice(0, 147)}...`).join(",\n")}\n})`;
+                    logMessage += `("${args[0]}", {\n${failedMappings.map(mapping => `\t${mapping}: ${String(args[1][mapping]).slice(0, 147)}...`).join(",\n")}\n})`;
                 }
->>>>>>> 7dc1d4c4
                 else logMessage += `(${args.map(arg => `"${arg}"`).join(", ")})`;
 
                 ReporterLogger.log("Webpack Find Fail:", logMessage);
