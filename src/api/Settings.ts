/*
 * Vencord, a modification for Discord's desktop app
 * Copyright (c) 2022 Vendicated and contributors
 *
 * This program is free software: you can redistribute it and/or modify
 * it under the terms of the GNU General Public License as published by
 * the Free Software Foundation, either version 3 of the License, or
 * (at your option) any later version.
 *
 * This program is distributed in the hope that it will be useful,
 * but WITHOUT ANY WARRANTY; without even the implied warranty of
 * MERCHANTABILITY or FITNESS FOR A PARTICULAR PURPOSE.  See the
 * GNU General Public License for more details.
 *
 * You should have received a copy of the GNU General Public License
 * along with this program.  If not, see <https://www.gnu.org/licenses/>.
*/

import { debounce } from "@shared/debounce";
import { SettingsStore as SettingsStoreClass } from "@shared/SettingsStore";
import { localStorage } from "@utils/localStorage";
import { Logger } from "@utils/Logger";
import { mergeDefaults } from "@utils/mergeDefaults";
import { putCloudSettings } from "@utils/settingsSync";
import { DefinedSettings, OptionType, SettingsChecks, SettingsDefinition } from "@utils/types";
import { React } from "@webpack/common";

import plugins from "~plugins";

const logger = new Logger("Settings");
export interface Settings {
    autoUpdate: boolean;
    autoUpdateNotification: boolean,
    useQuickCss: boolean;
    themeLinks: string[];
    eagerPatches: boolean;
    enabledThemes: string[];
    enableReactDevtools: boolean;
    frameless: boolean;
    transparent: boolean;
    winCtrlQ: boolean;
    macosVibrancyStyle:
    | "content"
    | "fullscreen-ui"
    | "header"
    | "hud"
    | "menu"
    | "popover"
    | "selection"
    | "sidebar"
    | "titlebar"
    | "tooltip"
    | "under-page"
    | "window"
    | undefined;
    disableMinSize: boolean;
    winNativeTitleBar: boolean;
    plugins: {
        [plugin: string]: {
            enabled: boolean;
            [setting: string]: any;
        };
    };

    notifications: {
        timeout: number;
        position: "top-right" | "bottom-right";
        useNative: "always" | "never" | "not-focused";
        logLimit: number;
    };

    cloud: {
        authenticated: boolean;
        url: string;
        settingsSync: boolean;
        settingsSyncVersion: number;
    };
}

const DefaultSettings: Settings = {
    autoUpdate: true,
    autoUpdateNotification: true,
    useQuickCss: true,
    themeLinks: [],
<<<<<<< HEAD
    eagerPatches: false,
=======
    eagerPatches: IS_REPORTER,
>>>>>>> 281ab919
    enabledThemes: [],
    enableReactDevtools: false,
    frameless: false,
    transparent: false,
    winCtrlQ: false,
    macosVibrancyStyle: undefined,
    disableMinSize: false,
    winNativeTitleBar: false,
    plugins: {},

    notifications: {
        timeout: 5000,
        position: "bottom-right",
        useNative: "not-focused",
        logLimit: 50
    },

    cloud: {
        authenticated: false,
        url: "https://api.vencord.dev/",
        settingsSync: false,
        settingsSyncVersion: 0
    }
};

const settings = !IS_REPORTER ? VencordNative.settings.get() : {} as Settings;
mergeDefaults(settings, DefaultSettings);

const saveSettingsOnFrequentAction = debounce(async () => {
    if (Settings.cloud.settingsSync && Settings.cloud.authenticated) {
        await putCloudSettings();
        delete localStorage.Vencord_settingsDirty;
    }
}, 60_000);


export const SettingsStore = new SettingsStoreClass(settings, {
    readOnly: true,
    getDefaultValue({
        target,
        key,
        path
    }) {
        const v = target[key];
        if (!plugins) return v; // plugins not initialised yet. this means this path was reached by being called on the top level

        if (path === "plugins" && key in plugins)
            return target[key] = {
                enabled: IS_REPORTER ?? plugins[key].required ?? plugins[key].enabledByDefault ?? false
            };

        // Since the property is not set, check if this is a plugin's setting and if so, try to resolve
        // the default value.
        if (path.startsWith("plugins.")) {
            const plugin = path.slice("plugins.".length);
            if (plugin in plugins) {
                const setting = plugins[plugin].options?.[key];
                if (!setting) return v;

                if ("default" in setting)
                    // normal setting with a default value
                    return (target[key] = setting.default);

                if (setting.type === OptionType.SELECT) {
                    const def = setting.options.find(o => o.default);
                    if (def)
                        target[key] = def.value;
                    return def?.value;
                }
            }
        }
        return v;
    }
});

if (!IS_REPORTER) {
    SettingsStore.addGlobalChangeListener((_, path) => {
        SettingsStore.plain.cloud.settingsSyncVersion = Date.now();
        localStorage.Vencord_settingsDirty = true;
        saveSettingsOnFrequentAction();
        VencordNative.settings.set(SettingsStore.plain, path);
    });
}

/**
 * Same as {@link Settings} but unproxied. You should treat this as readonly,
 * as modifying properties on this will not save to disk or call settings
 * listeners.
 * WARNING: default values specified in plugin.options will not be ensured here. In other words,
 * settings for which you specified a default value may be uninitialised. If you need proper
 * handling for default values, use {@link Settings}
 */
export const PlainSettings = settings;
/**
 * A smart settings object. Altering props automagically saves
 * the updated settings to disk.
 * This recursively proxies objects. If you need the object non proxied, use {@link PlainSettings}
 */
export const Settings = SettingsStore.store;

/**
 * Settings hook for React components. Returns a smart settings
 * object that automagically triggers a rerender if any properties
 * are altered
 * @param paths An optional list of paths to whitelist for rerenders
 * @returns Settings
 */
// TODO: Representing paths as essentially "string[].join('.')" wont allow dots in paths, change to "paths?: string[][]" later
export function useSettings(paths?: UseSettings<Settings>[]) {
    const [, forceUpdate] = React.useReducer(() => ({}), {});

    React.useEffect(() => {
        if (paths) {
            paths.forEach(p => SettingsStore.addChangeListener(p, forceUpdate));
            return () => paths.forEach(p => SettingsStore.removeChangeListener(p, forceUpdate));
        } else {
            SettingsStore.addGlobalChangeListener(forceUpdate);
            return () => SettingsStore.removeGlobalChangeListener(forceUpdate);
        }
    }, []);

    return SettingsStore.store;
}

export function migratePluginSettings(name: string, ...oldNames: string[]) {
    const { plugins } = SettingsStore.plain;
    if (name in plugins) return;

    for (const oldName of oldNames) {
        if (oldName in plugins) {
            logger.info(`Migrating settings from old name ${oldName} to ${name}`);
            plugins[name] = plugins[oldName];
            delete plugins[oldName];
            SettingsStore.markAsChanged();
            break;
        }
    }
}

export function definePluginSettings<
    Def extends SettingsDefinition,
    Checks extends SettingsChecks<Def>,
    PrivateSettings extends object = {}
>(def: Def, checks?: Checks) {
    const definedSettings: DefinedSettings<Def, Checks, PrivateSettings> = {
        get store() {
            if (!definedSettings.pluginName) throw new Error("Cannot access settings before plugin is initialized");
            return Settings.plugins[definedSettings.pluginName] as any;
        },
        use: settings => useSettings(
            settings?.map(name => `plugins.${definedSettings.pluginName}.${name}`) as UseSettings<Settings>[]
        ).plugins[definedSettings.pluginName] as any,
        def,
        checks: checks ?? {} as any,
        pluginName: "",

        withPrivateSettings<T extends object>() {
            return this as DefinedSettings<Def, Checks, T>;
        }
    };

    return definedSettings;
}

type UseSettings<T extends object> = ResolveUseSettings<T>[keyof T];

type ResolveUseSettings<T extends object> = {
    [Key in keyof T]:
    Key extends string
    ? T[Key] extends Record<string, unknown>
    // @ts-ignore "Type instantiation is excessively deep and possibly infinite"
    ? UseSettings<T[Key]> extends string ? `${Key}.${UseSettings<T[Key]>}` : never
    : Key
    : never;
};<|MERGE_RESOLUTION|>--- conflicted
+++ resolved
@@ -82,11 +82,7 @@
     autoUpdateNotification: true,
     useQuickCss: true,
     themeLinks: [],
-<<<<<<< HEAD
-    eagerPatches: false,
-=======
     eagerPatches: IS_REPORTER,
->>>>>>> 281ab919
     enabledThemes: [],
     enableReactDevtools: false,
     frameless: false,
