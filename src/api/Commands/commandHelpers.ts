--- conflicted
+++ resolved
@@ -17,22 +17,14 @@
 */
 
 import { mergeDefaults } from "@utils/mergeDefaults";
-<<<<<<< HEAD
-import { findByProps } from "@webpack";
-=======
 import { findByCode } from "@webpack";
->>>>>>> ef512e6e
 import { MessageActions, SnowflakeUtils } from "@webpack/common";
 import { Message } from "discord-types/general";
 import type { PartialDeep } from "type-fest";
 
 import { Argument } from "./types";
 
-<<<<<<< HEAD
-const MessageCreator = findByProps("createBotMessage");
-=======
 const createBotMessage = findByCode('username:"Clyde"');
->>>>>>> ef512e6e
 
 export function generateId() {
     return `-${SnowflakeUtils.fromTimestamp(Date.now())}`;
