/*
 * Vencord, a Discord client mod
 * Copyright (c) 2023 Vendicated and contributors
 * SPDX-License-Identifier: GPL-3.0-or-later
 */

import "./contributorModal.css";

import { useSettings } from "@api/Settings";
import { classNameFactory } from "@api/Styles";
import ErrorBoundary from "@components/ErrorBoundary";
import { Link } from "@components/Link";
import { DevsById } from "@utils/constants";
<<<<<<< HEAD
import { fetchUserProfile, getTheme, Theme } from "@utils/discord";
import { ModalContent, ModalRoot, openModal } from "@utils/modal";
import { t, Translate } from "@utils/translation";
import { Forms, MaskedLink, showToast, Tooltip, useEffect, useMemo, UserProfileStore, useStateFromStores } from "@webpack/common";
=======
import { fetchUserProfile } from "@utils/discord";
import { classes, pluralise } from "@utils/misc";
import { ModalContent, ModalRoot, openModal } from "@utils/modal";
import { Forms, showToast, useEffect, useMemo, UserProfileStore, useStateFromStores } from "@webpack/common";
>>>>>>> 62afad3e
import { User } from "discord-types/general";

import Plugins from "~plugins";

import { PluginCard } from ".";
import { GithubButton, WebsiteButton } from "./LinkIconButton";

const cl = classNameFactory("vc-author-modal-");

export function openContributorModal(user: User) {
    openModal(modalProps =>
        <ModalRoot {...modalProps}>
            <ErrorBoundary>
                <ModalContent className={cl("root")}>
                    <ContributorModal user={user} />
                </ModalContent>
            </ErrorBoundary>
        </ModalRoot>
    );
}

function ContributorModal({ user }: { user: User; }) {
    useSettings();

    const profile = useStateFromStores([UserProfileStore], () => UserProfileStore.getUserProfile(user.id));

    useEffect(() => {
        if (!profile && !user.bot && user.id)
            fetchUserProfile(user.id);
    }, [user.id]);

    const githubName = profile?.connectedAccounts?.find(a => a.type === "github")?.name;
    const website = profile?.connectedAccounts?.find(a => a.type === "domain")?.name;

    const plugins = useMemo(() => {
        const allPlugins = Object.values(Plugins);
        const pluginsByAuthor = DevsById[user.id]
            ? allPlugins.filter(p => p.authors.includes(DevsById[user.id]))
            : allPlugins.filter(p => p.authors.some(a => a.name === user.username));

        return pluginsByAuthor
            .filter(p => !p.name.endsWith("API"))
            .sort((a, b) => Number(a.required ?? false) - Number(b.required ?? false));
    }, [user.id, user.username]);

    return (
        <>
            <div className={cl("header")}>
                <img
                    className={cl("avatar")}
                    src={user.getAvatarURL(void 0, 512, true)}
                    alt=""
                />
                <Forms.FormTitle tag="h2" className={cl("name")}>{user.username}</Forms.FormTitle>

                <div className={classes("vc-settings-modal-links", cl("links"))}>
                    {website && (
                        <WebsiteButton
                            text={website}
                            href={`https://${website}`}
                        />
                    )}
                    {githubName && (
                        <GithubButton
                            text={githubName}
                            href={`https://github.com/${githubName}`}
                        />
                    )}
                </div>
            </div>

            <Forms.FormText>
                <Translate i18nKey="vencord.pluginContributed" variables={{ count: plugins.length }}>
                    <Link href="https://vencord.dev/source" />
                </Translate>
            </Forms.FormText>

            {!!plugins.length && (
                <div className={cl("plugins")}>
                    {plugins.map(p =>
                        <PluginCard
                            key={p.name}
                            plugin={p}
                            disabled={p.required ?? false}
                            onRestartNeeded={() => showToast(t("vencord.pluginRestart"))}
                        />
                    )}
                </div>
            )}
        </>
    );
}<|MERGE_RESOLUTION|>--- conflicted
+++ resolved
@@ -11,17 +11,11 @@
 import ErrorBoundary from "@components/ErrorBoundary";
 import { Link } from "@components/Link";
 import { DevsById } from "@utils/constants";
-<<<<<<< HEAD
-import { fetchUserProfile, getTheme, Theme } from "@utils/discord";
+import { fetchUserProfile } from "@utils/discord";
+import { classes } from "@utils/misc";
 import { ModalContent, ModalRoot, openModal } from "@utils/modal";
 import { t, Translate } from "@utils/translation";
-import { Forms, MaskedLink, showToast, Tooltip, useEffect, useMemo, UserProfileStore, useStateFromStores } from "@webpack/common";
-=======
-import { fetchUserProfile } from "@utils/discord";
-import { classes, pluralise } from "@utils/misc";
-import { ModalContent, ModalRoot, openModal } from "@utils/modal";
 import { Forms, showToast, useEffect, useMemo, UserProfileStore, useStateFromStores } from "@webpack/common";
->>>>>>> 62afad3e
 import { User } from "discord-types/general";
 
 import Plugins from "~plugins";
