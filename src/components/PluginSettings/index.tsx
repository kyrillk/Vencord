--- conflicted
+++ resolved
@@ -35,11 +35,7 @@
 import { useAwaiter } from "@utils/react";
 import { Plugin } from "@utils/types";
 import { findByProps } from "@webpack";
-<<<<<<< HEAD
-import { Alerts, Button, Card, Forms, lodash, Parser, React, Select, Text, TextInput, Toasts, Tooltip } from "@webpack/common";
-=======
 import { Alerts, Button, Card, Forms, lodash, Parser, React, Select, Text, TextInput, Toasts, Tooltip, useMemo } from "@webpack/common";
->>>>>>> ef512e6e
 
 import Plugins, { ExcludedPlugins } from "~plugins";
 
