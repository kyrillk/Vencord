--- conflicted
+++ resolved
@@ -204,11 +204,7 @@
         report.badWebpackFinds.push(await rawArgs[1].jsonValue() as string);
     }
 
-<<<<<<< HEAD
-    if (isVencord && level !== "error") {
-=======
     if (isVencord) {
->>>>>>> c8602ef5
         let args: unknown[] = [];
         try {
             args = await Promise.all(e.args().map(a => a.jsonValue()));
