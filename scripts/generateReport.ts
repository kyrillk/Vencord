--- conflicted
+++ resolved
@@ -297,19 +297,6 @@
         Vencord.Settings.eagerPatches = true;
 
         // The main patch for starting the reporter chunk loading
-<<<<<<< HEAD
-        Vencord.Plugins.patches.push({
-            plugin: "Vencord Reporter",
-            find: '"Could not find app-mount"',
-            replacement: [{
-                match: /(?<="use strict";)/,
-                replace: "Vencord.Webpack._initReporter();"
-            }]
-        });
-
-        Vencord.Webpack.waitFor(
-            Vencord.Webpack.filters.byProps("loginToken"),
-=======
         Vencord.Plugins.addPatch({
             find: '"Could not find app-mount"',
             replacement: {
@@ -319,8 +306,7 @@
         }, "Vencord Reporter");
 
         Vencord.Webpack.waitFor(
-            "loginToken",
->>>>>>> e2257580
+            Vencord.Webpack.filters.byProps("loginToken"),
             m => {
                 console.log("[PUP_DEBUG]", "Logging in with token...");
                 m.loginToken(token);
@@ -548,7 +534,6 @@
                 }
             } catch (e) {
                 let logMessage = searchType;
-<<<<<<< HEAD
 
                 let filterName = "";
                 let parsedArgs = args;
@@ -585,11 +570,6 @@
                 } else {
                     logMessage += `(${filterName.length ? `${filterName}(` : ""}${parsedArgs.map(arg => `"${arg}"`).join(", ")})${filterName.length ? ")" : ""}`;
                 }
-=======
-                if (method === "find" || method === "proxyLazyWebpack" || method === "LazyComponentWebpack") logMessage += `(${String(args[0]).slice(0, 147)}...)`;
-                else if (method === "extractAndLoadChunks") logMessage += `([${args[0].map(arg => `"${arg}"`).join(", ")}], ${String(args[1])})`;
-                else logMessage += `(${args.map(arg => `"${arg}"`).join(", ")})`;
->>>>>>> e2257580
 
                 console.log("[PUP_WEBPACK_FIND_FAIL]", logMessage);
             }
