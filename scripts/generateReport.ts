--- conflicted
+++ resolved
@@ -249,11 +249,8 @@
                     case "A fatal error occurred:":
                         process.exit(1);
                 }
-<<<<<<< HEAD
-=======
 
                 break;
->>>>>>> d8524b08
             case "Reporter:":
                 console.error(await getText());
 
